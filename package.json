{
  "name": "@cliqz/adblocker",
  "version": "0.8.0",
  "description": "Cliqz adblocker library",
  "repository": {
    "type": "git",
    "url": "git@github.com:cliqz-oss/adblocker.git"
  },
  "author": "Cliqz",
  "license": "MPL-2.0",
  "browser": "dist/adblocker.umd.js",
  "main": "dist/adblocker.cjs.js",
  "module": "dist/adblocker.esm.js",
  "types": "dist/types/index.d.ts",
  "files": [
    "dist",
    "index.ts",
    "src"
  ],
  "scripts": {
    "clean": "rm -rfv dist",
    "lint": "tslint -c tslint.json 'src/**/*.ts'",
    "build": "tsc -p tsconfig.json --module ESNext",
    "bundle": "rollup -c rollup.config.js",
    "minify": "google-closure-compiler --js=./dist/adblocker.umd.js --js_output_file=./dist/adblocker.umd.min.js && google-closure-compiler --js=./dist/adblocker-cosmetics.umd.js --js_output_file=./dist/adblocker-cosmetics.umd.min.js",
    "prebuild": "npm run clean",
    "prebundle": "npm run build",
    "preminify": "npm run bundle",
    "prepack": "npm run minify",
    "pretest": "npm run lint",
    "test": "jest --coverage --no-cache ./test/",
    "dev": "jest --watch --coverage --bail --no-cache ./test/",
    "generate-codebooks": "ts-node ./tools/generate_compression_codebooks.ts"
  },
  "devDependencies": {
    "@types/chrome": "0.0.82",
    "@types/jest": "^24.0.11",
    "@types/jsdom": "^12.2.3",
    "@types/node": "^11.13.4",
    "benchmark": "^2.1.4",
    "chalk": "^2.4.2",
    "concurrently": "^4.1.0",
    "eslint": "^5.16.0",
    "eslint-config-airbnb": "^17.1.0",
    "eslint-plugin-import": "^2.17.1",
    "eslint-plugin-jsx-a11y": "^6.2.1",
    "eslint-plugin-react": "^7.12.4",
    "google-closure-compiler": "^20190325.0.0",
    "jest": "^24.7.1",
    "jsdom": "^14.0.0",
    "prettier": "^1.17.0",
    "rollup": "^1.10.0",
    "rollup-plugin-commonjs": "^9.3.4",
    "rollup-plugin-node-resolve": "^4.2.3",
    "tldts": "^4.0.6",
    "ts-jest": "^24.0.2",
    "ts-node": "^8.1.0",
    "tslint": "^5.15.0",
    "typescript": "^3.4.3"
  },
  "dependencies": {
<<<<<<< HEAD
    "tslib": "^1.9.3",
    "tsmaz": "^1.0.3"
=======
    "tslib": "^1.9.3"
>>>>>>> d0cba813
  }
}<|MERGE_RESOLUTION|>--- conflicted
+++ resolved
@@ -59,11 +59,7 @@
     "typescript": "^3.4.3"
   },
   "dependencies": {
-<<<<<<< HEAD
     "tslib": "^1.9.3",
     "tsmaz": "^1.0.3"
-=======
-    "tslib": "^1.9.3"
->>>>>>> d0cba813
   }
 }