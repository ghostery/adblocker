--- conflicted
+++ resolved
@@ -22,16 +22,12 @@
     "url": "https://github.com/ghostery/adblocker/issues"
   },
   "dependencies": {
-<<<<<<< HEAD
     "@adguard/tsurlfilter": "2.2.19",
-    "@cliqz/adblocker": "^1.27.3",
+    "@cliqz/adblocker": "^1.27.7",
     "@eyeo/webext-ad-filtering-solution": "1.7.0",
     "@gorhill/ubo-core": "https://github.com/gorhill/uBlock/releases/download/1.58.0/uBlock0_1.58.0.npm.tgz",
     "adblock-rs": "0.8.10",
     "fast-hosts-lookup": "https://github.com/mjethani/fast-hosts-lookup#9136bb8c331ee5dba8ac1a0018552cace11e2afa",
-=======
-    "@cliqz/adblocker": "^1.27.7",
->>>>>>> 2d045466
     "tldts-experimental": "^6.0.14"
   },
   "contributors": [
