{
  "name": "@ghostery/adblocker",
  "version": "2.5.0",
  "description": "Ghostery adblocker library",
  "author": {
    "name": "Ghostery"
  },
  "homepage": "https://github.com/ghostery/adblocker#readme",
  "license": "MPL-2.0",
  "type": "module",
  "tshy": {
    "project": "./tsconfig.json",
    "exports": {
      "./package.json": "./package.json",
      ".": "./src/index.js"
    }
  },
  "exports": {
    "./package.json": "./package.json",
    ".": {
      "import": {
        "types": "./dist/esm/index.d.ts",
        "default": "./dist/esm/index.js"
      },
      "require": {
        "types": "./dist/commonjs/index.d.ts",
        "default": "./dist/commonjs/index.js"
      }
    }
  },
  "main": "./dist/commonjs/index.js",
  "types": "./dist/commonjs/index.d.ts",
  "module": "./dist/esm/index.js",
  "files": [
    "LICENSE",
    "dist"
  ],
  "publishConfig": {
    "access": "public"
  },
  "repository": {
    "type": "git",
    "url": "git+ssh://git@github.com/ghostery/adblocker.git",
    "directory": "packages/adblocker"
  },
  "scripts": {
    "clean": "rimraf dist coverage .tshy .tshy-build .nyc_output .rollup.cache",
    "lint": "eslint src test tools",
    "build": "tshy && rollup --config ./rollup.config.js",
    "test": "nyc mocha",
    "test:fuzz": "FUZZ_RUNS=1_000_000 mocha",
    "dev": "mocha --watch",
    "bench-metadata": "tsx ./tools/bench-metadata.ts",
    "bump-internal-engine-version": "tsx ./tools/auto-bump-engine-version.ts",
    "codebook-network-csp": "tsx ./tools/generate_compression_codebooks.ts -- network-csp",
    "codebook-network-redirect": "tsx ./tools/generate_compression_codebooks.ts -- network-redirect",
    "codebook-network-filter": "tsx ./tools/generate_compression_codebooks.ts -- network-filter",
    "codebook-network-hostname": "tsx ./tools/generate_compression_codebooks.ts -- network-hostname",
    "codebook-cosmetic-selector": "tsx ./tools/generate_compression_codebooks.ts -- cosmetic-selector",
    "codebook-raw-network": "tsx ./tools/generate_compression_codebooks.ts -- raw-network",
    "codebook-raw-cosmetic": "tsx ./tools/generate_compression_codebooks.ts -- raw-cosmetic",
    "generate-codebooks": "concurrently -n build: \"yarn:codebook-*\" && yarn bump-internal-engine-version"
  },
  "bugs": {
    "url": "https://github.com/ghostery/adblocker/issues"
  },
  "contributors": [
    {
      "name": "Rémi Berson",
      "email": "remi@cliqz.com"
    },
    {
      "name": "Zhonghao Yu",
      "email": "zhonghao@cliqz.com"
    },
    {
      "name": "Krzysztof Jan Modras",
      "email": "chrmod@chrmod.net"
    },
    {
      "name": "Raymond Hill",
      "email": "gorhill@users.noreply.github.com"
    },
    {
      "name": "Eleni",
      "email": "eleni@cliqz.com"
    },
    {
      "name": "ecnmst",
      "email": "ecnmst@users.noreply.github.com"
    },
    {
      "name": "Asif",
      "email": "arshadasif0312@gmail.com"
    },
    {
      "name": "Anton Lazarev",
      "email": "antonok35@gmail.com"
    }
  ],
  "devDependencies": {
<<<<<<< HEAD
    "@remusao/smaz-generate": "^2.1.0",
=======
    "@remusao/smaz-generate": "^2.0.0",
>>>>>>> 8d3a9a70
    "@rollup/plugin-terser": "^0.4.4",
    "@types/chai": "^5.0.0",
    "@types/mocha": "^10.0.1",
    "@types/node": "^22.0.2",
    "axios": "^1.7.2",
    "chai": "^5.1.0",
    "concurrently": "^9.0.0",
    "eslint": "^9.3.0",
    "fast-check": "^3.23.2",
    "mocha": "^11.0.1",
    "nyc": "^17.0.0",
    "rimraf": "^6.0.1",
    "rollup": "^4.0.2",
    "tshy": "^3.0.2",
    "tsx": "^4.16.2",
    "typescript": "^5.5.2"
  },
  "dependencies": {
<<<<<<< HEAD
    "@ghostery/adblocker-content": "^2.3.0",
    "@ghostery/adblocker-extended-selectors": "^2.3.0",
    "@remusao/guess-url-type": "^1.3.0",
    "@remusao/small": "^1.2.1",
    "@remusao/smaz-compress": "^2.1.0",
    "@remusao/smaz-decompress": "^2.1.0",
=======
    "@ghostery/adblocker-content": "^2.5.0",
    "@ghostery/adblocker-extended-selectors": "^2.5.0",
    "@remusao/guess-url-type": "^2.0.0",
    "@remusao/small": "^2.0.0",
    "@remusao/smaz": "^2.0.0",
>>>>>>> 8d3a9a70
    "tldts-experimental": "^6.0.14"
  }
}<|MERGE_RESOLUTION|>--- conflicted
+++ resolved
@@ -99,11 +99,7 @@
     }
   ],
   "devDependencies": {
-<<<<<<< HEAD
     "@remusao/smaz-generate": "^2.1.0",
-=======
-    "@remusao/smaz-generate": "^2.0.0",
->>>>>>> 8d3a9a70
     "@rollup/plugin-terser": "^0.4.4",
     "@types/chai": "^5.0.0",
     "@types/mocha": "^10.0.1",
@@ -122,20 +118,12 @@
     "typescript": "^5.5.2"
   },
   "dependencies": {
-<<<<<<< HEAD
-    "@ghostery/adblocker-content": "^2.3.0",
-    "@ghostery/adblocker-extended-selectors": "^2.3.0",
-    "@remusao/guess-url-type": "^1.3.0",
-    "@remusao/small": "^1.2.1",
-    "@remusao/smaz-compress": "^2.1.0",
-    "@remusao/smaz-decompress": "^2.1.0",
-=======
     "@ghostery/adblocker-content": "^2.5.0",
     "@ghostery/adblocker-extended-selectors": "^2.5.0",
     "@remusao/guess-url-type": "^2.0.0",
     "@remusao/small": "^2.0.0",
-    "@remusao/smaz": "^2.0.0",
->>>>>>> 8d3a9a70
+    "@remusao/smaz-compress": "^2.1.0",
+    "@remusao/smaz-decompress": "^2.1.0",
     "tldts-experimental": "^6.0.14"
   }
 }