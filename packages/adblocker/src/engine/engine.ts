--- conflicted
+++ resolved
@@ -1131,7 +1131,7 @@
 
     let styles = stylesheets.stylesheet;
     for (const filter of pureHasFilters) {
-      styles += `\n\n${createStylesheet([filter.getSelector()], hidingStyle)}`;
+      styles += `\n\n${createStylesheet([filter.getSelector()], filter.hasCustomStyle() ? filter.getStyle() : hidingStyle)}`;
     }
 
     for (const script of scripts) {
@@ -1292,13 +1292,7 @@
         continue;
       }
 
-<<<<<<< HEAD
       matches.push({ filter, exception });
-=======
-    for (const safeHasFilter of pureHasFilters) {
-      stylesheet += `\n\n${createStylesheet([safeHasFilter.getSelector()], safeHasFilter.hasCustomStyle() ? safeHasFilter.getStyle() : hidingStyle)}`;
-    }
->>>>>>> 76dec354
 
       this.emit(
         'filter-matched',
