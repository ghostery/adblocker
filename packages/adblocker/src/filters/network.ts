--- conflicted
+++ resolved
@@ -153,12 +153,9 @@
   isHostnameAnchor = 1 << 28,
   isRedirectRule = 1 << 29,
   isRedirect = 1 << 30,
-<<<<<<< HEAD
   // IMPORTANT: the mask is now full, no more options can be added
   // Consider creating a separate fitler type for isReplace if a new
   // network filter option is needed.
-=======
->>>>>>> 8e2b8ac6
 }
 
 /**
@@ -415,7 +412,6 @@
 
   for (; pos < end; pos++) {
     const code = line.charCodeAt(pos);
-<<<<<<< HEAD
 
     if (code === 61 /* '=' */ || code === 44 /* ',' */) {
       end = pos;
@@ -452,49 +448,10 @@
     value += line.slice(start, pos);
   }
 
-=======
-
-    if (code === 61 /* '=' */ || code === 44 /* ',' */) {
-      end = pos;
-
-      break;
-    }
-  }
-
-  return [pos, line.slice(start, end)] as const;
-}
-
-/**
- * Collects a filter option value until the function sees the special character.
- * This function respects the escaping characters, so we can safely collect the full value
- * including the special characters which are not allowed normally.
- * This function will stop if it sees a comma sign.
- */
-function getFilterOptionValue(line: string, pos: number, end: number): [number, string] {
-  let start = pos;
-  let value = '';
-
-  for (; pos < end; pos++) {
-    const code = line.charCodeAt(pos);
-
-    if (code === 92 /* '\\' */) {
-      value += line.slice(start, pos);
-      start = ++pos;
-    } else if (code === 44 /* ',' */) {
-      break;
-    }
-  }
-
-  if (start - pos !== 0) {
-    value += line.slice(start, pos);
-  }
-
->>>>>>> 8e2b8ac6
   return [pos, value];
 }
 
 /**
-<<<<<<< HEAD
  * Collects a filter option value of the replace modifier.
  * This function respects the escaping character with the allowed characters of the replace modifier.
  * In the replace modifier, it can include the any sign allowed in the regular expression.
@@ -551,8 +508,6 @@
 }
 
 /**
-=======
->>>>>>> 8e2b8ac6
  * Collects an array of filter options from the given index.
  * This function leverages `getFilterOptionKey`, `getFilterOptionValue`, and every extension functions.
  * Depending on the filter option key, the function to collect filter option value can vary.
@@ -572,7 +527,6 @@
         pos++;
       }
 
-<<<<<<< HEAD
       if (name === 'replace') {
         const result = getFilterReplaceOptionValue(line, pos, end);
 
@@ -615,15 +569,6 @@
   } catch (error) {
     return null;
   }
-=======
-      [pos, value] = getFilterOptionValue(line, pos, end);
-
-      options.push([name, value]);
-    }
-  }
-
-  return options;
->>>>>>> 8e2b8ac6
 }
 
 const MATCH_ALL = new RegExp('');
@@ -1197,11 +1142,8 @@
     return this.optionValue;
   }
 
-<<<<<<< HEAD
+
   public isCosmeticFilter(): this is CosmeticFilter {
-=======
-  public isCosmeticFilter() {
->>>>>>> 8e2b8ac6
     return false;
   }
 
@@ -1538,7 +1480,6 @@
 
   public getRedirect(): string {
     return this.optionValue ?? '';
-<<<<<<< HEAD
   }
 
   public isReplace(): boolean {
@@ -1558,8 +1499,6 @@
 
   public isHtmlFilteringRule(): boolean {
     return this.isReplace();
-=======
->>>>>>> 8e2b8ac6
   }
 
   public hasHostname(): boolean {
