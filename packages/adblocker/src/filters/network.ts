--- conflicted
+++ resolved
@@ -1494,7 +1494,6 @@
     return this.optionValue ?? '';
   }
 
-<<<<<<< HEAD
   public isReplace(): boolean {
     return getBit(this.getMask(), NETWORK_FILTER_MASK.isReplace);
   }
@@ -1512,7 +1511,8 @@
 
   public isHtmlFilteringRule(): boolean {
     return this.isReplace();
-=======
+  }
+    
   public getRedirectResource(): string {
     const redirect = this.getRedirect();
     const priorityIndex = redirect.lastIndexOf(':');
@@ -1529,7 +1529,6 @@
       return 0;
     }
     return Number(redirect.slice(priorityIndex + 1));
->>>>>>> e3c5d837
   }
 
   public hasHostname(): boolean {
