/*!
 * Copyright (c) 2017-present Ghostery GmbH. All rights reserved.
 *
 * This Source Code Form is subject to the terms of the Mozilla Public
 * License, v. 2.0. If a copy of the MPL was not distributed with this
 * file, You can obtain one at https://mozilla.org/MPL/2.0/.
 */

import { expect } from 'chai';
import 'mocha';

import { TokensBuffer } from '../src/tokens-buffer.js';
import { parseFilters } from '../src/lists.js';
import {
  HASH_SEED,
  binLookup,
  binSearch,
  fastHash,
  fastHashBetween,
<<<<<<< HEAD
  findIndexOfUnescapedCharacter,
=======
>>>>>>> 8e2b8ac6
  findLastIndexOfUnescapedCharacter,
  hasUnicode,
  tokenize,
  tokenizeInPlace,
  tokenizeNoSkip,
  tokenizeNoSkipInPlace,
  tokenizeWithWildcards,
  tokenizeWithWildcardsInPlace,
} from '../src/utils.js';
import requests from './data/requests.js';
import { allLists } from './utils.js';
import NetworkFilter, { normalizeRawFilterOptions } from '../src/filters/network.js';
import CosmeticFilter from '../src/filters/cosmetic.js';

function t(tokens: string[]): Uint32Array {
  return new Uint32Array(tokens.map(fastHash));
}

function checkCollisions(filters: (CosmeticFilter | NetworkFilter)[]): void {
  const hashes: Map<number, string> = new Map();
  for (const filter of filters) {
    const id = filter.getId();
    const found = hashes.get(id);
    const raw = normalizeRawFilterOptions(filter.toString());
    if (found !== undefined && raw !== found) {
      throw new Error(`expected ${raw} to not collide, found ${found}`);
    }
    hashes.set(id, raw);
  }
}

describe('utils.ts', () => {
  describe('#normalizeRawFilterOptions', () => {
    it('handles empty string', () => {
      expect(normalizeRawFilterOptions('')).to.equal('');
    });

    it('handle empty selector', () => {
      expect(normalizeRawFilterOptions('$css')).to.equal('$css');
      expect(normalizeRawFilterOptions('$stylesheet')).to.equal('$css');
    });

    it('does nothing on normalized', () => {
      for (const filter of ['/ads/', '/ads/$css', '/ads/$css,font']) {
        expect(normalizeRawFilterOptions(filter), filter).to.equal(filter);
      }
    });

    it('normalizes trailing wildcard', () => {
      expect(normalizeRawFilterOptions('*$css')).to.equal('$css');
    });

    it('ignores options from selector', () => {
      expect(normalizeRawFilterOptions('/ads/$first-party/still/selector$css')).to.equal(
        '/ads/$first-party/still/selector$css',
      );
    });

    it('returns lower-cased filter', () => {
      expect(normalizeRawFilterOptions('/Ads/')).to.equal('/ads/');
      expect(normalizeRawFilterOptions('/Ads/$CSS')).to.equal('/ads/$css');
    });

    it('removes $all option', () => {
      expect(normalizeRawFilterOptions('/ads/$all')).to.equal('/ads/');
    });
  });

  describe('#fastHash', () => {
    it('does not produce collision on network filters', () => {
      checkCollisions(
        parseFilters(allLists, {
          loadCosmeticFilters: false,
          debug: true,
        }).networkFilters,
      );
    });

    it('does not produce collision on cosmetic filters', () => {
      checkCollisions(
        parseFilters(allLists, {
          loadNetworkFilters: false,
          debug: true,
        }).cosmeticFilters,
      );
    });

    it('does not produce collision on requests dataset', () => {
      const networkFiltersFromRequests: NetworkFilter[] = [];
      for (const { filters } of requests) {
        for (const filter of filters) {
          const parsed = NetworkFilter.parse(filter);
          if (parsed === null) {
            throw new Error(`Could not parse ${filter}`);
          }
          networkFiltersFromRequests.push(parsed);
        }
      }
      checkCollisions(networkFiltersFromRequests);
    });

    it('returns HASH_SEED for empty string and non-strings', () => {
      expect(fastHash('')).to.equal(HASH_SEED);
      expect(fastHashBetween('', 0, 0)).to.equal(HASH_SEED);

      // @ts-ignore
      expect(fastHash([])).to.equal(HASH_SEED);
    });
  });

  it('detects remaining space in buffer', () => {
    const buffer = new TokensBuffer(1);

    buffer.reset();
    tokenizeInPlace('/foo/baz/baz', false, false, buffer);
    expect(buffer.pos).to.equal(1);

    buffer.reset();
    tokenizeNoSkipInPlace('/foo/baz/baz', buffer);
    expect(buffer.pos).to.equal(1);

    buffer.reset();
    tokenizeWithWildcardsInPlace('/foo/baz/baz', false, false, buffer);
    expect(buffer.pos).to.equal(1);
  });

  it('#tokenizeWithWildcards', () => {
    expect(tokenizeWithWildcards('', false, false)).to.eql(t([]));
    expect(tokenizeWithWildcards('', true, false)).to.eql(t([]));
    expect(tokenizeWithWildcards('', false, true)).to.eql(t([]));
    expect(tokenizeWithWildcards('', true, true)).to.eql(t([]));

    expect(tokenizeWithWildcards('foo.barƬ*', false, false)).to.eql(t(['foo']));
    expect(tokenizeWithWildcards('foo.barƬ*', false, true)).to.eql(t(['foo']));
    expect(tokenizeWithWildcards('foo.barƬ*', true, false)).to.eql(t([]));
    expect(tokenizeWithWildcards('foo.barƬ*', true, true)).to.eql(t([]));

    expect(tokenizeWithWildcards('*foo.barƬ', false, false)).to.eql(t(['barƬ']));
    expect(tokenizeWithWildcards('*foo.barƬ*', false, false)).to.eql(t([]));
    expect(tokenizeWithWildcards('*foo*barƬ*', false, false)).to.eql(t([]));
    expect(tokenizeWithWildcards('foo*barƬ*', false, false)).to.eql(t([]));
    expect(tokenizeWithWildcards('foo*barƬ', false, false)).to.eql(t([]));
    expect(tokenizeWithWildcards('foo**barƬ', false, false)).to.eql(t([]));

    expect(tokenizeWithWildcards('foo/bar baz', false, false)).to.eql(t(['foo', 'bar', 'baz']));
    expect(tokenizeWithWildcards('foo/bar baz', true, false)).to.eql(t(['bar', 'baz']));
    expect(tokenizeWithWildcards('foo/bar baz', true, true)).to.eql(t(['bar']));
    expect(tokenizeWithWildcards('foo/bar baz', false, true)).to.eql(t(['foo', 'bar']));
    expect(tokenizeWithWildcards('foo////bar  baz', false, true)).to.eql(t(['foo', 'bar']));
  });

  it('#tokenize', () => {
    expect(tokenize('', false, false)).to.eql(t([]));
    expect(tokenize('foo', false, false)).to.eql(t(['foo']));
    expect(tokenize('foo/bar', false, false)).to.eql(t(['foo', 'bar']));
    expect(tokenize('foo-bar', false, false)).to.eql(t(['foo', 'bar']));
    expect(tokenize('foo.bar', false, false)).to.eql(t(['foo', 'bar']));
    expect(tokenize('foo.barƬ', false, false)).to.eql(t(['foo', 'barƬ']));
    expect(tokenize('*foo.barƬ', false, false)).to.eql(t(['foo', 'barƬ']));
    expect(tokenize('*foo*.barƬ', false, false)).to.eql(t(['foo', 'barƬ']));
    expect(tokenize('*foo*.barƬ', true, false)).to.eql(t(['foo', 'barƬ']));
    expect(tokenize('foo*.barƬ', false, false)).to.eql(t(['foo', 'barƬ']));
    expect(tokenize('foo.*barƬ', false, false)).to.eql(t(['foo', 'barƬ']));
    expect(tokenize('foo.barƬ*', false, false)).to.eql(t(['foo', 'barƬ']));
  });

  it('#tokenizeNoSkip', () => {
    expect(tokenizeNoSkip('')).to.eql(t([]));
    expect(tokenizeNoSkip('foo')).to.eql(t(['foo']));
    expect(tokenizeNoSkip('foo/bar')).to.eql(t(['foo', 'bar']));
    expect(tokenizeNoSkip('foo-bar')).to.eql(t(['foo', 'bar']));
    expect(tokenizeNoSkip('foo.bar')).to.eql(t(['foo', 'bar']));
    expect(tokenizeNoSkip('foo.barƬ')).to.eql(t(['foo', 'barƬ']));
    expect(tokenizeNoSkip('*foo.barƬ')).to.eql(t(['foo', 'barƬ']));
    expect(tokenizeNoSkip('*foo*.barƬ')).to.eql(t(['foo', 'barƬ']));
    expect(tokenizeNoSkip('*foo*.barƬ')).to.eql(t(['foo', 'barƬ']));
    expect(tokenizeNoSkip('foo*.barƬ')).to.eql(t(['foo', 'barƬ']));
    expect(tokenizeNoSkip('foo.*barƬ')).to.eql(t(['foo', 'barƬ']));
    expect(tokenizeNoSkip('foo.barƬ*')).to.eql(t(['foo', 'barƬ']));
  });

  it('#hasUnicode', () => {
    for (let i = 0; i < 127; i += 1) {
      expect(hasUnicode(`foo${String.fromCharCode(i)}`)).to.be.false;
    }

    expect(hasUnicode('｡◕ ∀ ◕｡)')).to.be.true;
    expect(hasUnicode('｀ｨ(´∀｀∩')).to.be.true;
    expect(hasUnicode('__ﾛ(,_,*)')).to.be.true;
    expect(hasUnicode('・(￣∀￣)・:*:')).to.be.true;
    expect(hasUnicode('ﾟ･✿ヾ╲(｡◕‿◕｡)╱✿･ﾟ')).to.be.true;
    expect(hasUnicode(',。・:*:・゜’( ☻ ω ☻ )。・:*:・゜’')).to.be.true;
    expect(hasUnicode('(╯°□°）╯︵ ┻━┻)')).to.be.true;
    expect(hasUnicode('(ﾉಥ益ಥ）ﾉ ┻━┻')).to.be.true;
    expect(hasUnicode('┬─┬ノ( º _ ºノ)')).to.be.true;
    expect(hasUnicode('( ͡° ͜ʖ ͡°)')).to.be.true;
    expect(hasUnicode('¯_(ツ)_/¯')).to.be.true;
  });

  it('#binLookup', () => {
    expect(binLookup(new Uint32Array(0), 42)).to.be.false;
    expect(binLookup(new Uint32Array([]), 42)).to.be.false;
    expect(binLookup(new Uint32Array([42]), 42)).to.be.true;
    expect(binLookup(new Uint32Array([1, 2, 3, 4, 42]), 42)).to.be.true;
    expect(binLookup(new Uint32Array([1, 2, 3, 4, 42]), 1)).to.be.true;
    expect(binLookup(new Uint32Array([1, 2, 3, 4, 42]), 3)).to.be.true;
    expect(binLookup(new Uint32Array([1, 2, 3, 4, 42]), 43)).to.be.false;
    expect(binLookup(new Uint32Array([1, 2, 3, 4, 42]), 0)).to.be.false;
    expect(binLookup(new Uint32Array([1, 2, 3, 4, 42]), 5)).to.be.false;
  });

  describe('#binSearch', () => {
    it('returns -1 on empty array', () => {
      expect(binSearch(new Uint32Array(0), 42)).to.equal(-1);
    });

    it('handles array of one element', () => {
      expect(binSearch(new Uint32Array([1]), 42)).to.equal(-1);
      expect(binSearch(new Uint32Array([42]), 42)).to.equal(0);
    });

    it('handles array of two elements', () => {
      expect(binSearch(new Uint32Array([0, 1]), 42)).to.equal(-1);
      expect(binSearch(new Uint32Array([1, 42]), 42)).to.equal(1);
      expect(binSearch(new Uint32Array([42, 1]), 42)).to.equal(0);
      expect(binSearch(new Uint32Array([42, 42]), 42)).not.to.equal(-1);
    });

    it('handles no match', () => {
      expect(binSearch(new Uint32Array(10000), 42)).to.equal(-1);
    });

    it('handles match on first element', () => {
      const array = new Uint32Array(10000);
      for (let i = 1; i < array.length; i += 1) {
        array[i] = 1;
      }
      expect(binSearch(array, 0)).to.equal(0);
    });

    it('handles match on last element', () => {
      const array = new Uint32Array(10000);
      array[array.length - 1] = 42;
      expect(binSearch(array, 42)).to.equal(array.length - 1);
    });
  });

<<<<<<< HEAD
  it('handles string utils', () => {
    it('respects escaped characters', () => {
      const line = String.raw`||www.youtube.com/playlist?list=$xhr,1p,replace=/("trackingParam":"kx_fmPxhoPZR)[-_0-9A-Za-z]{150}[-_0-9A-Za-z]+?([-_0-9A-Za-z]{55}lLKPQ-SS"\})/\$1\$2/`;

      expect(findLastIndexOfUnescapedCharacter(line, '$')).to.be.eql(32);
      expect(findIndexOfUnescapedCharacter(line, '$')).to.be.eql(32);
    });
=======
  it('#findLastIndexOfUnescapedCharacter', () => {
    const line = String.raw`||www.youtube.com/playlist?list=$xhr,1p,replace=/("trackingParam":"kx_fmPxhoPZR)[-_0-9A-Za-z]{150}[-_0-9A-Za-z]+?([-_0-9A-Za-z]{55}lLKPQ-SS"\})/\$1\$2/`;
    expect(findLastIndexOfUnescapedCharacter(line, '$')).to.be.eql(32);
>>>>>>> 8e2b8ac6
  });
});<|MERGE_RESOLUTION|>--- conflicted
+++ resolved
@@ -17,10 +17,6 @@
   binSearch,
   fastHash,
   fastHashBetween,
-<<<<<<< HEAD
-  findIndexOfUnescapedCharacter,
-=======
->>>>>>> 8e2b8ac6
   findLastIndexOfUnescapedCharacter,
   hasUnicode,
   tokenize,
@@ -268,18 +264,8 @@
     });
   });
 
-<<<<<<< HEAD
-  it('handles string utils', () => {
-    it('respects escaped characters', () => {
-      const line = String.raw`||www.youtube.com/playlist?list=$xhr,1p,replace=/("trackingParam":"kx_fmPxhoPZR)[-_0-9A-Za-z]{150}[-_0-9A-Za-z]+?([-_0-9A-Za-z]{55}lLKPQ-SS"\})/\$1\$2/`;
-
-      expect(findLastIndexOfUnescapedCharacter(line, '$')).to.be.eql(32);
-      expect(findIndexOfUnescapedCharacter(line, '$')).to.be.eql(32);
-    });
-=======
   it('#findLastIndexOfUnescapedCharacter', () => {
     const line = String.raw`||www.youtube.com/playlist?list=$xhr,1p,replace=/("trackingParam":"kx_fmPxhoPZR)[-_0-9A-Za-z]{150}[-_0-9A-Za-z]+?([-_0-9A-Za-z]{55}lLKPQ-SS"\})/\$1\$2/`;
     expect(findLastIndexOfUnescapedCharacter(line, '$')).to.be.eql(32);
->>>>>>> 8e2b8ac6
   });
 });