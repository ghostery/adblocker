import { promises as fs } from 'node:fs';
import { resolve, join, dirname } from 'node:path';
import { fileURLToPath } from 'node:url';
import { generate } from '@remusao/smaz-generate';
import { Smaz } from '@remusao/smaz';

import {
  parseFilters,
  NetworkFilter,
  CosmeticFilter,
  fullLists,
  hasUnicode,
} from '../src/index.js';

const __dirname = dirname(fileURLToPath(import.meta.url));

const PREFIX =
  'https://raw.githubusercontent.com/ghostery/adblocker/master/packages/adblocker/assets';

async function loadAllLists(): Promise<string> {
  return (
    await Promise.all(
      fullLists
        .map((path) => join(__dirname, '..', 'assets', path.slice(PREFIX.length)))
        .map((path) => fs.readFile(path, 'utf-8')),
    )
  ).join('\n');
}

async function getCosmeticFilters(): Promise<CosmeticFilter[]> {
  return parseFilters(await loadAllLists(), {
    debug: true,
    loadCosmeticFilters: true,
    loadNetworkFilters: false,
    enableHtmlFiltering: true,
  }).cosmeticFilters;
}

async function getNetworkFilters(): Promise<NetworkFilter[]> {
  return parseFilters(await loadAllLists(), {
    debug: true,
    loadCosmeticFilters: false,
    loadNetworkFilters: true,
    loadExtendedSelectors: true,
  }).networkFilters;
}

async function getStrings(kind: string): Promise<string[]> {
  switch (kind) {
    case 'network-csp':
      return (await getNetworkFilters())
        .filter((filter) => filter.isUnicode() === false)
        .map(({ csp }) => csp || '')
        .filter((csp) => csp.length !== 0);
    case 'network-redirect':
      return (await getNetworkFilters())
        .filter((filter) => filter.isUnicode() === false)
        .map(({ redirect }) => redirect || '')
        .filter((redirect) => redirect.length !== 0);
    case 'network-filter':
      return (await getNetworkFilters())
        .filter((filter) => filter.isUnicode() === false)
        .map(({ filter }) => filter || '')
        .filter((filter) => filter.length !== 0);
    case 'network-hostname':
      return (await getNetworkFilters())
        .filter((filter) => filter.isUnicode() === false)
        .map(({ hostname }) => hostname || '')
        .filter((hostname) => hostname.length !== 0);
    case 'network-substitude':
      return (await getNetworkFilters())
        .filter((filter) => filter.isUnicode() === false && filter.isRemoveParam())
        .map(({ optionValue }) => optionValue || '')
        .filter((filter) => filter.length !== 0);
    case 'cosmetic-selector':
      return (await getCosmeticFilters())
        .filter((filter) => filter.isUnicode() === false)
        .map(({ selector }) => selector || '')
        .filter((selector) => selector.length !== 0);
    case 'raw-cosmetic':
      return (await getCosmeticFilters()).map((f) => f.toString()).filter((f) => !hasUnicode(f));
    case 'raw-network':
      return (await getNetworkFilters()).map((f) => f.toString()).filter((f) => !hasUnicode(f));
    default:
      throw new Error(`Unsupported codebook: ${kind}`);
  }
}

function validateCodebook(codebook: string[], strings: string[]): void {
  console.log('Validating codebook', codebook);
  console.log(`Checking ${strings.length} strings...`);

  const smaz = new Smaz(codebook);
  let maxSize = 0;
  let minSize = Number.MAX_SAFE_INTEGER;
  let totalSize = 0;
  let totalCompressed = 0;

  for (const str of strings) {
    const compressed = smaz.compress(str);
    const original = smaz.decompress(compressed);
    if (original !== str) {
      // eslint-disable-next-line @typescript-eslint/restrict-template-expressions
      throw new Error(`Mismatch: ${str} vs. ${original} (compressed: ${compressed})`);
    }

    totalSize += str.length;
    totalCompressed += compressed.length;
    maxSize = Math.max(maxSize, str.length);
    minSize = Math.min(minSize, str.length);
  }

  console.log('Codebook validated:', {
    maxSize,
    minSize,
    totalSize,
    totalCompressed,
    compressionRatio: 100.0 * ((totalSize - totalCompressed) / totalSize),
  });
}

async function generateCodebook(kind: string): Promise<string[]> {
  const strings = await getStrings(kind);
  let maxSize = 0;
  for (const string of strings) {
    if (string.length > maxSize) {
      maxSize = string.length;
    }
  }
  console.log(`Generate codebook ${kind} using ${strings.length} strings.`);
  const finetuneNgrams = [1];
  const options = { finetuneNgrams, maxNgram: maxSize, maxRoundsWithNoImprovements: 10 };
  if (kind === 'raw-cosmetic') {
    options.maxNgram = 19;
  } else if (kind === 'raw-network') {
    options.maxNgram = 20;
  } else if (kind === 'cosmetic-selector') {
<<<<<<< HEAD
    options.maxNgram = 96;
  } else if (kind === 'network-substitude') {
    options.maxNgram = 16;
=======
    options.maxNgram = 83;
>>>>>>> a683726e
  }
  const codebook = generate(strings, options);
  validateCodebook(codebook, strings);
  return codebook;
}

(async () => {
  const kind = process.argv[process.argv.length - 1];
  const codebook = await generateCodebook(kind);
  const output = resolve(__dirname, `../src/codebooks/${kind}.ts`);
  console.log('Updating', output);
  await fs.writeFile(
    output,
    [
      '/*!',
      ' * Copyright (c) 2017-present Ghostery GmbH. All rights reserved.',
      ' *',
      ' * This Source Code Form is subject to the terms of the Mozilla Public',
      ' * License, v. 2.0. If a copy of the MPL was not distributed with this',
      ' * file, You can obtain one at https://mozilla.org/MPL/2.0/.',
      ' */',
      '/* eslint-disable prettier/prettier */',
      `export default ${JSON.stringify(
        codebook.sort((str1, str2) => {
          if (str1.length !== str2.length) {
            return str2.length - str1.length;
          }

          return str1.localeCompare(str2);
        }),
        null,
        2,
      )};`,
    ].join('\n'),
    'utf-8',
  );
})();<|MERGE_RESOLUTION|>--- conflicted
+++ resolved
@@ -135,13 +135,7 @@
   } else if (kind === 'raw-network') {
     options.maxNgram = 20;
   } else if (kind === 'cosmetic-selector') {
-<<<<<<< HEAD
-    options.maxNgram = 96;
-  } else if (kind === 'network-substitude') {
-    options.maxNgram = 16;
-=======
     options.maxNgram = 83;
->>>>>>> a683726e
   }
   const codebook = generate(strings, options);
   validateCodebook(codebook, strings);
