<<<<<<< HEAD
import * as compression from './compression';
=======
/*!
 * Copyright (c) 2017-2019 Cliqz GmbH. All rights reserved.
 *
 * This Source Code Form is subject to the terms of the Mozilla Public
 * License, v. 2.0. If a copy of the MPL was not distributed with this
 * file, You can obtain one at https://mozilla.org/MPL/2.0/.
 */

>>>>>>> 36fcb2cf
import { decode, encode } from './punycode';

interface IDataViewOptions {
  enableCompression: boolean;
}

export const EMPTY_UINT8_ARRAY = new Uint8Array(0);
export const EMPTY_UINT32_ARRAY = new Uint32Array(0);

// Check if current architecture is little endian
const LITTLE_ENDIAN: boolean = new Int8Array(new Int16Array([1]).buffer)[0] === 1;

/**
 * This abstraction allows to serialize efficiently low-level values of types:
 * String, uint8, uint16, uint32 while hiding the complexity of managing the
 * current offset and growing. It should always be instantiated with a
 * big-enough length because this will not allow for resizing.
 *
 * This class is also more efficient than the built-in `DataView`.
 *
 * The way this is used in practice is that you write pairs of function to
 * serialize (respectively) deserialize a given structure/class (with code being
 * pretty symetrical). In the serializer you `pushX` values, and in the
 * deserializer you use `getX` functions to get back the values.
 */
export default class StaticDataView {
  /**
   * Return number of bytes needed to serialize `str` ASCII string.
   */
  public static sizeOfASCII(str: string): number {
    return StaticDataView.sizeOfLength(str.length) + str.length;
  }

  /**
   * Return number of bytes needed to serialize `str` UTF8 string.
   */
  public static sizeOfUTF8(str: string): number {
    const encoded = encode(str);
    return StaticDataView.sizeOfLength(encoded.length) + encoded.length;
  }

  /**
   * Return number of bytes needed to serialize `array`.
   */
  public static sizeOfUint32Array(array: Uint32Array): number {
    return array.byteLength + StaticDataView.sizeOfLength(array.length);
  }

  /**
   * Create an empty (i.e.: size = 0) StaticDataView.
   */
  public static empty(options?: IDataViewOptions): StaticDataView {
    return StaticDataView.fromUint8Array(EMPTY_UINT8_ARRAY, options);
  }

  /**
   * Instantiate a StaticDataView instance from `array` of type Uint8Array.
   */
  public static fromUint8Array(array: Uint8Array, options?: IDataViewOptions): StaticDataView {
    return new StaticDataView(0, array, options);
  }

  /**
   * Return number of bytes needed to serialize `length`.
   */
  private static sizeOfLength(length: number): number {
    return length <= 127 ? 1 : 5;
  }

  public pos: number;
  public buffer: Uint8Array;
  public readonly enableCompression: boolean;

  constructor(
    length: number,
    buffer?: Uint8Array,
    { enableCompression }: IDataViewOptions = { enableCompression: false },
  ) {
    if (LITTLE_ENDIAN === false) {
      // This check makes sure that we will not load the adblocker on a
      // big-endian system. This would not work since byte ordering is important
      // at the moment (mainly for performance reasons).
      throw new Error('Adblocker currently does not support Big-endian systems');
    }

    this.enableCompression = enableCompression;
    this.buffer = buffer !== undefined ? buffer : new Uint8Array(length);
    this.pos = 0;
  }

  public dataAvailable(): boolean {
    return this.pos < this.buffer.byteLength;
  }

  public setPos(pos: number): void {
    this.pos = pos;
  }

  public getPos(): number {
    return this.pos;
  }

  public seekZero(): void {
    this.pos = 0;
  }

  public slice(): Uint8Array {
    this.checkSize();
    return this.buffer.slice(0, this.pos);
  }

  /**
   * Make sure that `this.pos` is aligned on a multiple of 4.
   */
  public align4(): void {
    // From: https://stackoverflow.com/a/2022194
    this.pos = (this.pos + 3) & ~0x03;
  }

  public set(buffer: Uint8Array): void {
    this.buffer = new Uint8Array(buffer);
    this.seekZero();
  }

  public pushBool(bool: boolean): void {
    this.pushByte(Number(bool));
  }

  public getBool(): boolean {
    return Boolean(this.getByte());
  }

  public setByte(pos: number, byte: number): void {
    this.buffer[pos] = byte;
  }

  public pushByte(octet: number): void {
    this.pushUint8(octet);
  }

  public getByte(): number {
    return this.getUint8();
  }

  public pushBytes(bytes: Uint8Array, align: boolean = false): void {
    this.pushLength(bytes.length);

    if (align === true) {
      this.align4();
    }

    this.buffer.set(bytes, this.pos);
    this.pos += bytes.byteLength;
  }

  public getBytes(align: boolean = false): Uint8Array {
    const numberOfBytes = this.getLength();

    if (align === true) {
      this.align4();
    }

    const bytes = this.buffer.subarray(this.pos, this.pos + numberOfBytes);
    this.pos += numberOfBytes;
    return bytes;
  }

  /**
   * Allows row access to the internal buffer through a Uint32Array acting like
   * a view. This is used for super fast writing/reading of large chunks of
   * Uint32 numbers in the byte array.
   */
  public getUint32ArrayView(desiredSize: number): Uint32Array {
    // Round this.pos to next multiple of 4 for alignement
    this.align4();

    // TODO - fix alignement issue with `this.buffer.byteOffset`
    // Short-cut when empty array
    if (desiredSize === 0) {
      return EMPTY_UINT32_ARRAY;
    }

    // Create non-empty view
    const view = new Uint32Array(
      this.buffer.buffer,
      this.pos + this.buffer.byteOffset,
      desiredSize,
    );
    this.pos += desiredSize * 4;
    return view;
  }

  public pushUint8(uint8: number): void {
    this.buffer[this.pos++] = uint8;
  }

  public getUint8(): number {
    return this.buffer[this.pos++];
  }

  public pushUint16(uint16: number): void {
    this.buffer[this.pos++] = uint16 >>> 8;
    this.buffer[this.pos++] = uint16;
  }

  public getUint16(): number {
    return ((this.buffer[this.pos++] << 8) | this.buffer[this.pos++]) >>> 0;
  }

  public pushUint32(uint32: number): void {
    this.buffer[this.pos++] = uint32 >>> 24;
    this.buffer[this.pos++] = uint32 >>> 16;
    this.buffer[this.pos++] = uint32 >>> 8;
    this.buffer[this.pos++] = uint32;
  }

  public getUint32(): number {
    return (
      (((this.buffer[this.pos++] << 24) >>> 0) +
        ((this.buffer[this.pos++] << 16) |
          (this.buffer[this.pos++] << 8) |
          this.buffer[this.pos++])) >>>
      0
    );
  }

  public pushUint32Array(arr: Uint32Array): void {
    this.pushLength(arr.length);
    // TODO - use `set` to push the full buffer at once?
    for (let i = 0; i < arr.length; i += 1) {
      this.pushUint32(arr[i]);
    }
  }

  public getUint32Array(): Uint32Array {
    const length = this.getLength();
    const arr = new Uint32Array(length);
    // TODO - use `subarray`?
    for (let i = 0; i < length; i += 1) {
      arr[i] = this.getUint32();
    }
    return arr;
  }

  public pushUTF8(raw: string): void {
    const str = encode(raw);
    this.pushLength(str.length);

    for (let i = 0; i < str.length; i += 1) {
      this.buffer[this.pos++] = str.charCodeAt(i);
    }
  }

  public getUTF8(): string {
    const byteLength = this.getLength();
    this.pos += byteLength;
    return decode(
      String.fromCharCode.apply(
        null,
        // @ts-ignore
        this.buffer.subarray(this.pos - byteLength, this.pos),
      ),
    );
  }

  public pushASCII(str: string): void {
    this.pushLength(str.length);

    for (let i = 0; i < str.length; i += 1) {
      this.buffer[this.pos++] = str.charCodeAt(i);
    }
  }

  public getASCII(): string {
    const byteLength = this.getLength();
    this.pos += byteLength;

    // @ts-ignore
    return String.fromCharCode.apply(null, this.buffer.subarray(this.pos - byteLength, this.pos));
  }

  public pushNetworkRedirect(str: string): void {
    if (this.enableCompression === true) {
      this.pushBytes(compression.deflateNetworkRedirectString(str));
    } else {
      this.pushASCII(str);
    }
  }

  public getNetworkRedirect(): string {
    if (this.enableCompression === true) {
      return compression.inflateNetworkRedirectString(this.getBytes());
    }
    return this.getASCII();
  }

  public pushNetworkHostname(str: string): void {
    if (this.enableCompression === true) {
      this.pushBytes(compression.deflateNetworkHostnameString(str));
    } else {
      this.pushASCII(str);
    }
  }

  public getNetworkHostname(): string {
    if (this.enableCompression === true) {
      return compression.inflateNetworkHostnameString(this.getBytes());
    }
    return this.getASCII();
  }

  public pushNetworkCSP(str: string): void {
    if (this.enableCompression === true) {
      this.pushBytes(compression.deflateNetworkCSPString(str));
    } else {
      this.pushASCII(str);
    }
  }

  public getNetworkCSP(): string {
    if (this.enableCompression === true) {
      return compression.inflateNetworkCSPString(this.getBytes());
    }
    return this.getASCII();
  }

  public pushNetworkFilter(str: string): void {
    if (this.enableCompression === true) {
      this.pushBytes(compression.deflateNetworkFilterString(str));
    } else {
      this.pushASCII(str);
    }
  }

  public getNetworkFilter(): string {
    if (this.enableCompression === true) {
      return compression.inflateNetworkFilterString(this.getBytes());
    }
    return this.getASCII();
  }

  public pushCosmeticSelector(str: string): void {
    if (this.enableCompression === true) {
      this.pushBytes(compression.deflateCosmeticString(str));
    } else {
      this.pushASCII(str);
    }
  }

  public getCosmeticSelector(): string {
    if (this.enableCompression === true) {
      return compression.inflateCosmeticString(this.getBytes());
    }
    return this.getASCII();
  }

  private checkSize() {
    if (this.pos !== 0 && this.pos > this.buffer.byteLength) {
      throw new Error(
        `StaticDataView too small: ${this.buffer.byteLength}, but required ${this.pos} bytes`,
      );
    }
  }

  // Serialiez `length` with variable encoding to save space
  private pushLength(length: number): void {
    if (length <= 127) {
      this.pushUint8(length);
    } else {
      this.pushUint8(128);
      this.pushUint32(length);
    }
  }

  private getLength(): number {
    const lengthShort = this.getUint8();
    return lengthShort === 128 ? this.getUint32() : lengthShort;
  }
}<|MERGE_RESOLUTION|>--- conflicted
+++ resolved
@@ -1,6 +1,3 @@
-<<<<<<< HEAD
-import * as compression from './compression';
-=======
 /*!
  * Copyright (c) 2017-2019 Cliqz GmbH. All rights reserved.
  *
@@ -9,7 +6,7 @@
  * file, You can obtain one at https://mozilla.org/MPL/2.0/.
  */
 
->>>>>>> 36fcb2cf
+import * as compression from './compression';
 import { decode, encode } from './punycode';
 
 interface IDataViewOptions {
