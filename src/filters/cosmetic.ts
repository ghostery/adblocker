import StaticDataView from '../data-view';
<<<<<<< HEAD
// import { encode } from '../punycode';
=======
import { encode, toASCII } from '../punycode';
>>>>>>> d0cba813
import { binLookup, fastStartsWithFrom, getBit, hasUnicode, setBit } from '../utils';
import IFilter from './interface';

export const DEFAULT_HIDDING_STYLE: string = 'display: none !important;';

export function hashHostnameBackward(hostname: string): number {
  let hash = 5381;
  for (let j = hostname.length - 1; j >= 0; j -= 1) {
    hash = (hash * 33) ^ hostname.charCodeAt(j);
  }
  return hash >>> 0;
}

export function getHashesFromLabelsBackward(
  hostname: string,
  end: number,
  startOfDomain: number,
): number[] {
  const hashes: number[] = [];
  let hash = 5381;

  // Compute hash backward, label per label
  for (let i = end - 1; i >= 0; i -= 1) {
    // Process label
    if (hostname[i] === '.' && i < startOfDomain) {
      hashes.push(hash >>> 0);
    }

    // Update hash
    hash = (hash * 33) ^ hostname.charCodeAt(i);
  }

  hashes.push(hash >>> 0);
  return hashes;
}

export function getEntityHashesFromLabelsBackward(hostname: string, domain: string): number[] {
  const hostnameWithoutPublicSuffix = getHostnameWithoutPublicSuffix(hostname, domain);
  if (hostnameWithoutPublicSuffix !== null) {
    return getHashesFromLabelsBackward(
      hostnameWithoutPublicSuffix,
      hostnameWithoutPublicSuffix.length,
      hostnameWithoutPublicSuffix.length,
    );
  }
  return [];
}

export function getHostnameHashesFromLabelsBackward(hostname: string, domain: string): number[] {
  return getHashesFromLabelsBackward(hostname, hostname.length, hostname.length - domain.length);
}

/**
 * Given a hostname and its domain, return the hostname without the public
 * suffix. We know that the domain, with one less label on the left, will be a
 * the public suffix; and from there we know which trailing portion of
 * `hostname` we should remove.
 */
export function getHostnameWithoutPublicSuffix(hostname: string, domain: string): string | null {
  let hostnameWithoutPublicSuffix: string | null = null;

  const indexOfDot = domain.indexOf('.');
  if (indexOfDot !== -1) {
    const publicSuffix = domain.slice(indexOfDot + 1);
    hostnameWithoutPublicSuffix = hostname.slice(0, -publicSuffix.length - 1);
  }

  return hostnameWithoutPublicSuffix;
}

/**
 * Validate CSS selector. There is a fast path for simple selectors (e.g.: #foo
 * or .bar) which are the most common case. For complex ones, we rely on
 * `Element.matches` (if available).
 */
const isValidCss = (() => {
  const div =
    typeof document !== 'undefined'
      ? document.createElement('div')
      : {
          matches: () => {
            /* noop */
          },
        };
  const matches = (selector: string): void | boolean => div.matches(selector);
  const validSelectorRe = /^[#.]?[\w-.]+$/;

  return function isValidCssImpl(selector: string): boolean {
    if (validSelectorRe.test(selector)) {
      return true;
    }

    try {
      matches(selector);
    } catch (ex) {
      return false;
    }

    return true;
  };
})();

/**
 * Masks used to store options of cosmetic filters in a bitmask.
 */
const enum COSMETICS_MASK {
  unhide = 1 << 0,
  scriptInject = 1 << 1,
  isUnicode = 1 << 2,
}

function computeFilterId(
  mask: number,
  selector: string | undefined,
  hostnames: Uint32Array | undefined,
  entities: Uint32Array | undefined,
  notHostnames: Uint32Array | undefined,
  notEntities: Uint32Array | undefined,
): number {
  let hash = (5408 * 33) ^ mask;

  if (selector !== undefined) {
    for (let i = 0; i < selector.length; i += 1) {
      hash = (hash * 33) ^ selector.charCodeAt(i);
    }
  }

  if (hostnames !== undefined) {
    for (let i = 0; i < hostnames.length; i += 1) {
      hash = (hash * 33) ^ hostnames[i];
    }
  }

  if (entities !== undefined) {
    for (let i = 0; i < entities.length; i += 1) {
      hash = (hash * 33) ^ entities[i];
    }
  }

  if (notHostnames !== undefined) {
    for (let i = 0; i < notHostnames.length; i += 1) {
      hash = (hash * 33) ^ notHostnames[i];
    }
  }

  if (notEntities !== undefined) {
    for (let i = 0; i < notEntities.length; i += 1) {
      hash = (hash * 33) ^ notEntities[i];
    }
  }

  return hash >>> 0;
}

/***************************************************************************
 *  Cosmetic filters parsing
 * ************************************************************************ */

/**
 * TODO: Make sure these are implemented properly and write tests.
 * - -abp-contains
 * - -abp-has
 * - contains
 * - has
 * - has-text
 * - if
 * - if-not
 * - matches-css
 * - matches-css-after
 * - matches-css-before
 * - xpath
 */
export default class CosmeticFilter implements IFilter {
  /**
   * Given a line that we know contains a cosmetic filter, create a CosmeticFiler
   * instance out of it. This function should be *very* efficient, as it will be
   * used to parse tens of thousands of lines.
   */
  public static parse(line: string, debug: boolean = false): CosmeticFilter | null {
    // Mask to store attributes
    // Each flag (unhide, scriptInject, etc.) takes only 1 bit
    // at a specific offset defined in COSMETICS_MASK.
    // cf: COSMETICS_MASK for the offset of each property
    let mask = 0;
    let selector: string | undefined;
    let hostnames: Uint32Array | undefined;
    let notHostnames: Uint32Array | undefined;
    let entities: Uint32Array | undefined;
    let notEntities: Uint32Array | undefined;
    let style: string | undefined;
    const sharpIndex = line.indexOf('#');

    // Start parsing the line
    const afterSharpIndex = sharpIndex + 1;
    let suffixStartIndex = afterSharpIndex + 1;

    // hostname1,hostname2#@#.selector
    //                    ^^ ^
    //                    || |
    //                    || suffixStartIndex
    //                    |afterSharpIndex
    //                    sharpIndex

    // Check if unhide
    if (line.length > afterSharpIndex && line[afterSharpIndex] === '@') {
      mask = setBit(mask, COSMETICS_MASK.unhide);
      suffixStartIndex += 1;
    }

    // Parse hostnames and entitites as well as their negations.
    //
    // - ~hostname##.selector
    // - hostname##.selector
    // - entity.*##.selector
    // - ~entity.*##.selector
    //
    // Each kind will have its own Uint32Array containing hashes, sorted by
    // number of labels considered. This allows a compact representation of
    // hostnames and fast matching without any string copy.
    if (sharpIndex > 0) {
      const entitiesArray: number[] = [];
      const notEntitiesArray: number[] = [];
      const hostnamesArray: number[] = [];
      const notHostnamesArray: number[] = [];

      // TODO - this could be done without any string copy
<<<<<<< HEAD
      const parts = line.slice(0, sharpIndex).split(',');
      for (let i = 0; i < parts.length; i += 1) {
        const hostname = parts[i];
        if (hasUnicode(hostname)) {
          return null;
          // hostname = encode(hostname);
        }
=======
      line
        .slice(0, sharpIndex)
        .split(',')
        .forEach((hostname) => {
          if (hasUnicode(hostname)) {
            hostname = toASCII(hostname);
            mask = setBit(mask, COSMETICS_MASK.isUnicode);
          }
>>>>>>> d0cba813

        const negation: boolean = hostname[0] === '~';
        const entity: boolean = hostname.endsWith('.*');

        const start: number = negation ? 1 : 0;
        const end: number = entity ? hostname.length - 2 : hostname.length;

        const hash = hashHostnameBackward(hostname.slice(start, end));

        if (negation) {
          if (entity) {
            notEntitiesArray.push(hash);
          } else {
            notHostnamesArray.push(hash);
          }
        } else {
          if (entity) {
            entitiesArray.push(hash);
          } else {
            hostnamesArray.push(hash);
          }
        }
      }

      if (entitiesArray.length !== 0) {
        entities = new Uint32Array(entitiesArray).sort();
      }

      if (hostnamesArray.length !== 0) {
        hostnames = new Uint32Array(hostnamesArray).sort();
      }

      if (notEntitiesArray.length !== 0) {
        notEntities = new Uint32Array(notEntitiesArray).sort();
      }

      if (notHostnamesArray.length !== 0) {
        notHostnames = new Uint32Array(notHostnamesArray).sort();
      }
    }

    // We should not have unhide without any hostname
    // NOTE: it does not make sense either to only have a negated domain or
    // entity (e.g.: ~domain.com or ~entity.*), these are thus ignored.
    if (getBit(mask, COSMETICS_MASK.unhide) && hostnames === undefined && entities === undefined) {
      return null;
    }

    // Deal with script:inject and script:contains
    if (fastStartsWithFrom(line, 'script:', suffixStartIndex)) {
      //      script:inject(.......)
      //                    ^      ^
      //   script:contains(/......./)
      //                    ^      ^
      //    script:contains(selector[, args])
      //           ^        ^               ^^
      //           |        |          |    ||
      //           |        |          |    |selector.length
      //           |        |          |    scriptSelectorIndexEnd
      //           |        |          |scriptArguments
      //           |        scriptSelectorIndexStart
      //           scriptMethodIndex
      const scriptMethodIndex = suffixStartIndex + 7;
      let scriptSelectorIndexStart = scriptMethodIndex;
      const scriptSelectorIndexEnd = line.length - 1;

      if (fastStartsWithFrom(line, 'inject(', scriptMethodIndex)) {
        mask = setBit(mask, COSMETICS_MASK.scriptInject);
        scriptSelectorIndexStart += 7;
      }

      selector = line.slice(scriptSelectorIndexStart, scriptSelectorIndexEnd);
    } else if (fastStartsWithFrom(line, '+js(', suffixStartIndex)) {
      mask = setBit(mask, COSMETICS_MASK.scriptInject);
      selector = line.slice(suffixStartIndex + 4, line.length - 1);
    } else {
      // Detect special syntax
      let indexOfColon = line.indexOf(':', suffixStartIndex);
      while (indexOfColon !== -1) {
        const indexAfterColon = indexOfColon + 1;
        if (fastStartsWithFrom(line, 'style', indexAfterColon)) {
          // ##selector :style(...)
          if (line[indexAfterColon + 5] === '(' && line[line.length - 1] === ')') {
            selector = line.slice(suffixStartIndex, indexOfColon);
            style = line.slice(indexAfterColon + 6, -1);
          } else {
            return null;
          }
        } else if (
          fastStartsWithFrom(line, '-abp-', indexAfterColon) ||
          fastStartsWithFrom(line, 'contains', indexAfterColon) ||
          fastStartsWithFrom(line, 'has', indexAfterColon) ||
          fastStartsWithFrom(line, 'if', indexAfterColon) ||
          fastStartsWithFrom(line, 'if-not', indexAfterColon) ||
          fastStartsWithFrom(line, 'matches-css', indexAfterColon) ||
          fastStartsWithFrom(line, 'matches-css-after', indexAfterColon) ||
          fastStartsWithFrom(line, 'matches-css-before', indexAfterColon) ||
          fastStartsWithFrom(line, 'not', indexAfterColon) ||
          fastStartsWithFrom(line, 'properties', indexAfterColon) ||
          fastStartsWithFrom(line, 'subject', indexAfterColon) ||
          fastStartsWithFrom(line, 'xpath', indexAfterColon)
        ) {
          return null;
        }
        indexOfColon = line.indexOf(':', indexAfterColon);
      }

      // If we reach this point, filter is not extended syntax
      if (selector === undefined && suffixStartIndex < line.length) {
        selector = line.slice(suffixStartIndex);
      }

      if (selector === undefined || !isValidCss(selector)) {
        // Not a valid selector
        return null;
      }
    }

<<<<<<< HEAD
    // Disable support for unicode in CSS selectors for now, there are only
    // very few of them and they seem out-dated. It is currently not worth
    // supporting this.
    if (selector !== undefined && hasUnicode(selector)) {
      return null;
=======
    // Check if unicode appears in selector
    if (selector !== undefined && hasUnicode(selector)) {
      mask = setBit(mask, COSMETICS_MASK.isUnicode);
>>>>>>> d0cba813
    }

    return new CosmeticFilter({
      entities,
      hostnames,
      mask,
      notEntities,
      notHostnames,
      rawLine: debug === true ? line : undefined,
      selector,
      style,
    });
  }

  /**
   * Deserialize cosmetic filters. The code accessing the buffer should be
   * symetrical to the one in `serializeCosmeticFilter`.
   */
  public static deserialize(buffer: StaticDataView): CosmeticFilter {
    const mask = buffer.getUint8();
<<<<<<< HEAD
    const selector = buffer.getCosmeticSelector();
=======
    const isUnicode = getBit(mask, COSMETICS_MASK.isUnicode);
>>>>>>> d0cba813
    const optionalParts = buffer.getUint8();

    const selector = isUnicode ? buffer.getUTF8() : buffer.getASCII();

    // The order of these fields should be the same as when we serialize them.
    return new CosmeticFilter({
      // Mandatory fields
      mask,
      selector,

      // Optional fields
      entities: (optionalParts & 1) === 1 ? buffer.getUint32Array() : undefined,
      hostnames: (optionalParts & 2) === 2 ? buffer.getUint32Array() : undefined,
      notEntities: (optionalParts & 4) === 4 ? buffer.getUint32Array() : undefined,
      notHostnames: (optionalParts & 8) === 8 ? buffer.getUint32Array() : undefined,
<<<<<<< HEAD
      rawLine: (optionalParts & 16) === 16 ? buffer.getASCII() : undefined,
=======
      rawLine:
        (optionalParts & 16) === 16
          ? isUnicode
            ? buffer.getUTF8()
            : buffer.getASCII()
          : undefined,
>>>>>>> d0cba813
      style: (optionalParts & 32) === 32 ? buffer.getASCII() : undefined,
    });
  }

  public readonly mask: number;
  public readonly selector: string;

  // hostnames
  public readonly hostnames?: Uint32Array;
  public readonly entities?: Uint32Array;

  // Exceptions
  public readonly notHostnames?: Uint32Array;
  public readonly notEntities?: Uint32Array;

  public readonly style?: string;

  public id?: number;
  public rawLine?: string;

  constructor({
    entities,
    hostnames,
    mask,
    notEntities,
    notHostnames,
    rawLine,
    selector,
    style,
  }: Partial<CosmeticFilter> & { mask: number; selector: string }) {
    this.entities = entities;
    this.hostnames = hostnames;
    this.mask = mask;
    this.notEntities = notEntities;
    this.notHostnames = notHostnames;
    this.rawLine = rawLine;
    this.selector = selector;
    this.style = style;
  }

  public isCosmeticFilter(): boolean {
    return true;
  }

  public isNetworkFilter(): boolean {
    return false;
  }

  /**
   * The format of a cosmetic filter is:
   *
   * | mask | selector length | selector... | hostnames length | hostnames...
   *   32     16                              16
   *
   * The header (mask) is 32 bits, then we have a total of 32 bits to store the
   * length of `selector` and `hostnames` (16 bits each).
   *
   * Improvements similar to the onces mentioned in `serializeNetworkFilters`
   * could be applied here, to get a more compact representation.
   */
  public serialize(buffer: StaticDataView): void {
    // Mandatory fields
    buffer.pushUint8(this.mask);
<<<<<<< HEAD
    buffer.pushCosmeticSelector(this.selector);

=======
>>>>>>> d0cba813
    const index = buffer.getPos();
    buffer.pushUint8(0);

    if (this.isUnicode()) {
      buffer.pushUTF8(this.selector);
    } else {
      buffer.pushASCII(this.selector);
    }

    // This bit-mask indicates which optional parts of the filter were serialized.
    let optionalParts = 0;

    if (this.entities !== undefined) {
      optionalParts |= 1;
      buffer.pushUint32Array(this.entities);
    }

    if (this.hostnames !== undefined) {
      optionalParts |= 2;
      buffer.pushUint32Array(this.hostnames);
    }

    if (this.notEntities !== undefined) {
      optionalParts |= 4;
      buffer.pushUint32Array(this.notEntities);
    }

    if (this.notHostnames !== undefined) {
      optionalParts |= 8;
      buffer.pushUint32Array(this.notHostnames);
    }

    if (this.rawLine !== undefined) {
      optionalParts |= 16;
<<<<<<< HEAD
      buffer.pushASCII(this.rawLine);
=======
      if (this.isUnicode()) {
        buffer.pushUTF8(this.rawLine);
      } else {
        buffer.pushASCII(this.rawLine);
      }
>>>>>>> d0cba813
    }

    if (this.style !== undefined) {
      optionalParts |= 32;
      buffer.pushASCII(this.style);
    }

    buffer.setByte(index, optionalParts);
  }

  /**
   * Return an estimation of the size (in bytes) needed to persist this filter
   * in a DataView. This does not need to be 100% accurate but should be an
   * upper-bound. It should also be as fast as possible.
   */
  public getSerializedSize(): number {
    let estimate: number = 1 + 1; // mask (1 byte) + optional parts (1 byte)

    if (this.isUnicode()) {
      estimate += encode(this.selector).length + 2;
    } else {
      estimate += this.selector.length + 2;
    }

    if (this.entities !== undefined) {
      estimate += this.entities.length * 4 + 1;
      if (this.entities.length > 127) {
        estimate += 2;
      }
    }

    if (this.hostnames !== undefined) {
      estimate += this.hostnames.length * 4 + 1;
      if (this.hostnames.length > 127) {
        estimate += 2;
      }
    }

    if (this.notHostnames !== undefined) {
      estimate += this.notHostnames.length * 4 + 1;
      if (this.notHostnames.length > 127) {
        estimate += 2;
      }
    }

    if (this.notEntities !== undefined) {
      estimate += this.notEntities.length * 4 + 1;
      if (this.notEntities.length > 127) {
        estimate += 2;
      }
    }

    if (this.rawLine !== undefined) {
      if (this.isUnicode()) {
        estimate += encode(this.rawLine).length + 2;
      } else {
        estimate += this.rawLine.length + 2;
      }
    }

    if (this.style !== undefined) {
      estimate += this.style.length + 2;
    }

    return estimate;
  }

  /**
   * Create a more human-readable version of this filter. It is mainly used for
   * debugging purpose, as it will expand the values stored in the bit mask.
   */
  public toString(): string {
    if (this.rawLine !== undefined) {
      return this.rawLine;
    }

    let filter = '';

    if (
      this.hostnames !== undefined ||
      this.entities !== undefined ||
      this.notHostnames !== undefined ||
      this.notEntities !== undefined
    ) {
      filter += '<hostnames>';
    }

    if (this.isUnhide()) {
      filter += '#@#';
    } else {
      filter += '##';
    }

    if (this.isScriptInject()) {
      filter += '+js(';
      filter += this.selector;
      filter += ')';
    } else {
      filter += this.selector;
    }

    return filter;
  }

  public match(hostname: string, domain: string): boolean {
    // No `hostname` available but this filter has some constraints on hostname.
    if (
      !hostname &&
      (this.hostnames !== undefined ||
        this.entities !== undefined ||
        this.notHostnames !== undefined ||
        this.notEntities !== undefined)
    ) {
      return false;
    }

    const entitiesHashes: number[] =
      this.entities !== undefined || this.notEntities !== undefined
        ? getEntityHashesFromLabelsBackward(hostname, domain)
        : [];
    const hostnameHashes: number[] =
      this.hostnames !== undefined || this.notHostnames !== undefined
        ? getHostnameHashesFromLabelsBackward(hostname, domain)
        : [];

    // Check if `hostname` is blacklisted
    if (this.notHostnames !== undefined) {
      for (let i = 0; i < hostnameHashes.length; i += 1) {
        if (binLookup(this.notHostnames, hostnameHashes[i])) {
          return false;
        }
      }
    }

    // Check if `hostname` is blacklisted by *entity*
    if (this.notEntities !== undefined) {
      for (let i = 0; i < entitiesHashes.length; i += 1) {
        if (binLookup(this.notEntities, entitiesHashes[i])) {
          return false;
        }
      }
    }

    // Check if `hostname` is allowed
    if (this.hostnames !== undefined || this.entities !== undefined) {
      if (this.hostnames !== undefined) {
        for (let i = 0; i < hostnameHashes.length; i += 1) {
          if (binLookup(this.hostnames, hostnameHashes[i])) {
            return true;
          }
        }
      }

      if (this.entities !== undefined) {
        for (let i = 0; i < entitiesHashes.length; i += 1) {
          if (binLookup(this.entities, entitiesHashes[i])) {
            return true;
          }
        }
      }

      return false;
    }

    return true;
  }

  /**
   * Get tokens for this filter. It can be indexed multiple times if multiple
   * hostnames are specified (e.g.: host1,host2##.selector).
   */
  public getTokens(): Uint32Array[] {
    const tokens: Uint32Array[] = [];

    // Note, we do not need to use negated domains or entities as tokens here
    // since they will by definition not match on their own, unless accompanied
    // by a domain or entity.

    if (this.hostnames !== undefined) {
      for (let i = 0; i < this.hostnames.length; i += 1) {
        tokens.push(new Uint32Array([this.hostnames[i]]));
      }
    }

    if (this.entities !== undefined) {
      for (let i = 0; i < this.entities.length; i += 1) {
        tokens.push(new Uint32Array([this.entities[i]]));
      }
    }

    return tokens;
  }

  public getScript(js: Map<string, string>): string | undefined {
    let scriptName = this.getSelector();
    let scriptArguments: string[] = [];
    if (scriptName.indexOf(',') !== -1) {
      const parts = scriptName.split(',');
      scriptName = parts[0];
      scriptArguments = parts.slice(1).map((s) => s.trim());
    }

    let script = js.get(scriptName);
    if (script !== undefined) {
      for (let i = 0; i < scriptArguments.length; i += 1) {
        script = script.replace(`{{${i + 1}}}`, scriptArguments[i]);
      }

      return script;
    } // TODO - else throw an exception?

    return undefined;
  }

  public hasHostnameConstraint(): boolean {
    return (
      this.hostnames !== undefined ||
      this.entities !== undefined ||
      this.notEntities !== undefined ||
      this.notHostnames !== undefined
    );
  }

  public getId(): number {
    if (this.id === undefined) {
      this.id = computeFilterId(
        this.mask,
        this.selector,
        this.hostnames,
        this.entities,
        this.notHostnames,
        this.notEntities,
      );
    }
    return this.id;
  }

  public getStyle(): string {
    return this.style || DEFAULT_HIDDING_STYLE;
  }

  public getSelector(): string {
    return this.selector;
  }

  public isUnhide(): boolean {
    return getBit(this.mask, COSMETICS_MASK.unhide);
  }

  public isScriptInject(): boolean {
    return getBit(this.mask, COSMETICS_MASK.scriptInject);
  }

  public isUnicode(): boolean {
    return getBit(this.mask, COSMETICS_MASK.isUnicode);
  }

  // A generic hide cosmetic filter is one that:
  //
  // * Do not have a domain specified. "Hide this element on all domains"
  // * Have only domain exceptions specified. "Hide this element on all domains except example.com"
  //
  // For example: ~example.com##.ad  is a generic filter as well
  public isGenericHide(): boolean {
    return this.hostnames === undefined && this.entities === undefined;
  }
}<|MERGE_RESOLUTION|>--- conflicted
+++ resolved
@@ -1,9 +1,5 @@
 import StaticDataView from '../data-view';
-<<<<<<< HEAD
-// import { encode } from '../punycode';
-=======
 import { encode, toASCII } from '../punycode';
->>>>>>> d0cba813
 import { binLookup, fastStartsWithFrom, getBit, hasUnicode, setBit } from '../utils';
 import IFilter from './interface';
 
@@ -230,24 +226,13 @@
       const notHostnamesArray: number[] = [];
 
       // TODO - this could be done without any string copy
-<<<<<<< HEAD
       const parts = line.slice(0, sharpIndex).split(',');
       for (let i = 0; i < parts.length; i += 1) {
-        const hostname = parts[i];
+        let hostname = parts[i];
         if (hasUnicode(hostname)) {
-          return null;
-          // hostname = encode(hostname);
+          hostname = toASCII(hostname);
+          mask = setBit(mask, COSMETICS_MASK.isUnicode);
         }
-=======
-      line
-        .slice(0, sharpIndex)
-        .split(',')
-        .forEach((hostname) => {
-          if (hasUnicode(hostname)) {
-            hostname = toASCII(hostname);
-            mask = setBit(mask, COSMETICS_MASK.isUnicode);
-          }
->>>>>>> d0cba813
 
         const negation: boolean = hostname[0] === '~';
         const entity: boolean = hostname.endsWith('.*');
@@ -366,17 +351,9 @@
       }
     }
 
-<<<<<<< HEAD
-    // Disable support for unicode in CSS selectors for now, there are only
-    // very few of them and they seem out-dated. It is currently not worth
-    // supporting this.
-    if (selector !== undefined && hasUnicode(selector)) {
-      return null;
-=======
     // Check if unicode appears in selector
     if (selector !== undefined && hasUnicode(selector)) {
       mask = setBit(mask, COSMETICS_MASK.isUnicode);
->>>>>>> d0cba813
     }
 
     return new CosmeticFilter({
@@ -397,14 +374,9 @@
    */
   public static deserialize(buffer: StaticDataView): CosmeticFilter {
     const mask = buffer.getUint8();
-<<<<<<< HEAD
-    const selector = buffer.getCosmeticSelector();
-=======
     const isUnicode = getBit(mask, COSMETICS_MASK.isUnicode);
->>>>>>> d0cba813
     const optionalParts = buffer.getUint8();
-
-    const selector = isUnicode ? buffer.getUTF8() : buffer.getASCII();
+    const selector = isUnicode ? buffer.getUTF8() : buffer.getCosmeticSelector();
 
     // The order of these fields should be the same as when we serialize them.
     return new CosmeticFilter({
@@ -417,16 +389,12 @@
       hostnames: (optionalParts & 2) === 2 ? buffer.getUint32Array() : undefined,
       notEntities: (optionalParts & 4) === 4 ? buffer.getUint32Array() : undefined,
       notHostnames: (optionalParts & 8) === 8 ? buffer.getUint32Array() : undefined,
-<<<<<<< HEAD
-      rawLine: (optionalParts & 16) === 16 ? buffer.getASCII() : undefined,
-=======
       rawLine:
         (optionalParts & 16) === 16
           ? isUnicode
             ? buffer.getUTF8()
             : buffer.getASCII()
           : undefined,
->>>>>>> d0cba813
       style: (optionalParts & 32) === 32 ? buffer.getASCII() : undefined,
     });
   }
@@ -490,18 +458,13 @@
   public serialize(buffer: StaticDataView): void {
     // Mandatory fields
     buffer.pushUint8(this.mask);
-<<<<<<< HEAD
-    buffer.pushCosmeticSelector(this.selector);
-
-=======
->>>>>>> d0cba813
     const index = buffer.getPos();
     buffer.pushUint8(0);
 
     if (this.isUnicode()) {
       buffer.pushUTF8(this.selector);
     } else {
-      buffer.pushASCII(this.selector);
+      buffer.pushCosmeticSelector(this.selector);
     }
 
     // This bit-mask indicates which optional parts of the filter were serialized.
@@ -529,15 +492,11 @@
 
     if (this.rawLine !== undefined) {
       optionalParts |= 16;
-<<<<<<< HEAD
-      buffer.pushASCII(this.rawLine);
-=======
       if (this.isUnicode()) {
         buffer.pushUTF8(this.rawLine);
       } else {
         buffer.pushASCII(this.rawLine);
       }
->>>>>>> d0cba813
     }
 
     if (this.style !== undefined) {
