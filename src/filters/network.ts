import StaticDataView from '../data-view';
import { toASCII } from '../punycode';
import { RequestType } from '../request';
import Request from '../request';
import TokensBuffer from '../tokens-buffer';
import {
  binLookup,
  bitCount,
  clearBit,
  createFuzzySignature,
  fastHash,
  fastStartsWith,
  fastStartsWithFrom,
  getBit,
  hasUnicode,
  isAlpha,
  isDigit,
  setBit,
  tokenizeFilterInPlace,
  tokenizeInPlace,
} from '../utils';
import IFilter from './interface';

const TOKENS_BUFFER = new TokensBuffer(200);
const HTTP_HASH = fastHash('http');
const HTTPS_HASH = fastHash('https');

function isAllowedHostname(ch: number): boolean {
  return (
    isDigit(ch) || isAlpha(ch) || ch === 95 /* '_' */ || ch === 45 /* '-' */ || ch === 46 /* '.' */
  );
}

/**
 * Masks used to store options of network filters in a bitmask.
 */
export const enum NETWORK_FILTER_MASK {
  // Content Policy Type
  fromImage = 1 << 0,
  fromMedia = 1 << 1,
  fromObject = 1 << 2,
  fromOther = 1 << 3,
  fromPing = 1 << 4,
  fromScript = 1 << 5,
  fromStylesheet = 1 << 6,
  fromSubdocument = 1 << 7,
  fromWebsocket = 1 << 8, // e.g.: ws, wss
  fromXmlHttpRequest = 1 << 9,
  fromFont = 1 << 10,
  fromHttp = 1 << 11,
  fromHttps = 1 << 12,
  isImportant = 1 << 13,
  matchCase = 1 << 14,
  fuzzyMatch = 1 << 15,

  // Kind of patterns
  thirdParty = 1 << 16,
  firstParty = 1 << 17,
  isRegex = 1 << 18,
  isLeftAnchor = 1 << 19,
  isRightAnchor = 1 << 20,
  isHostnameAnchor = 1 << 21,
  isException = 1 << 22,
  isCSP = 1 << 23,
  isGenericHide = 1 << 24,
  isBadFilter = 1 << 25,
  isUnicode = 1 << 26,
}

/**
 * Mask used when a network filter can be applied on any content type.
 */
const FROM_ANY: number =
  NETWORK_FILTER_MASK.fromFont |
  NETWORK_FILTER_MASK.fromImage |
  NETWORK_FILTER_MASK.fromMedia |
  NETWORK_FILTER_MASK.fromObject |
  NETWORK_FILTER_MASK.fromOther |
  NETWORK_FILTER_MASK.fromPing |
  NETWORK_FILTER_MASK.fromScript |
  NETWORK_FILTER_MASK.fromStylesheet |
  NETWORK_FILTER_MASK.fromSubdocument |
  NETWORK_FILTER_MASK.fromWebsocket |
  NETWORK_FILTER_MASK.fromXmlHttpRequest;

/**
 * Map content type value to mask the corresponding mask.
 * ref: https://developer.mozilla.org/en-US/docs/Mozilla/Tech/XPCOM/Reference/Interface/nsIContentPolicy
 */
const CPT_TO_MASK: {
  [s: number]: number;
} = {
  [RequestType.other]: NETWORK_FILTER_MASK.fromOther,
  [RequestType.script]: NETWORK_FILTER_MASK.fromScript,
  [RequestType.image]: NETWORK_FILTER_MASK.fromImage,
  [RequestType.stylesheet]: NETWORK_FILTER_MASK.fromStylesheet,
  [RequestType.object]: NETWORK_FILTER_MASK.fromObject,
  [RequestType.subdocument]: NETWORK_FILTER_MASK.fromSubdocument,
  [RequestType.ping]: NETWORK_FILTER_MASK.fromPing,
  [RequestType.beacon]: NETWORK_FILTER_MASK.fromPing,
  [RequestType.xmlhttprequest]: NETWORK_FILTER_MASK.fromXmlHttpRequest,
  [RequestType.font]: NETWORK_FILTER_MASK.fromFont,
  [RequestType.media]: NETWORK_FILTER_MASK.fromMedia,
  [RequestType.websocket]: NETWORK_FILTER_MASK.fromWebsocket,
  [RequestType.dtd]: NETWORK_FILTER_MASK.fromOther,
  [RequestType.fetch]: NETWORK_FILTER_MASK.fromOther,
  [RequestType.xlst]: NETWORK_FILTER_MASK.fromOther,
};

function computeFilterId(
  csp: string | undefined,
  mask: number,
  filter: string | undefined,
  hostname: string | undefined,
  optDomains: Uint32Array | undefined,
  optNotDomains: Uint32Array | undefined,
): number {
  let hash = (5408 * 33) ^ mask;

  if (csp !== undefined) {
    for (let i = 0; i < csp.length; i += 1) {
      hash = (hash * 33) ^ csp.charCodeAt(i);
    }
  }

  if (optDomains !== undefined) {
    for (let i = 0; i < optDomains.length; i += 1) {
      hash = (hash * 33) ^ optDomains[i];
    }
  }

  if (optNotDomains !== undefined) {
    for (let i = 0; i < optNotDomains.length; i += 1) {
      hash = (hash * 33) ^ optNotDomains[i];
    }
  }

  if (filter !== undefined) {
    for (let i = 0; i < filter.length; i += 1) {
      hash = (hash * 33) ^ filter.charCodeAt(i);
    }
  }

  if (hostname !== undefined) {
    for (let i = 0; i < hostname.length; i += 1) {
      hash = (hash * 33) ^ hostname.charCodeAt(i);
    }
  }

  return hash >>> 0;
}

/**
 * Compiles a filter pattern to a regex. This is only performed *lazily* for
 * filters containing at least a * or ^ symbol. Because Regexes are expansive,
 * we try to convert some patterns to plain filters.
 */
function compileRegex(filterStr: string, isRightAnchor: boolean, isLeftAnchor: boolean): RegExp {
  let filter = filterStr;

  // Escape special regex characters: |.$+?{}()[]\
  filter = filter.replace(/([|.$+?{}()[\]\\])/g, '\\$1');

  // * can match anything
  filter = filter.replace(/\*/g, '.*');
  // ^ can match any separator or the end of the pattern
  filter = filter.replace(/\^/g, '(?:[^\\w\\d_.%-]|$)');

  // Should match end of url
  if (isRightAnchor) {
    filter = `${filter}$`;
  }

  if (isLeftAnchor) {
    filter = `^${filter}`;
  }

  return new RegExp(filter);
}

const EMPTY_ARRAY = new Uint32Array([]);
const MATCH_ALL = new RegExp('');

// TODO:
// 1. Options not supported yet:
//  - inline-script
//  - popup
//  - popunder
//  - genericblock
// 2. Replace `split` with `substr`
export default class NetworkFilter implements IFilter {
  public static parse(line: string, debug: boolean = false): NetworkFilter | null {
    // Represent options as a bitmask
    let mask: number =
      NETWORK_FILTER_MASK.thirdParty |
      NETWORK_FILTER_MASK.firstParty |
      NETWORK_FILTER_MASK.fromHttps |
      NETWORK_FILTER_MASK.fromHttp;

    // Temporary masks for positive (e.g.: $script) and negative (e.g.: $~script)
    // content type options.
    let cptMaskPositive: number = 0;
    let cptMaskNegative: number = FROM_ANY;

    let hostname: string | undefined;

    let optDomains: Uint32Array | undefined;
    let optNotDomains: Uint32Array | undefined;
    let redirect: string | undefined;
    let csp: string | undefined;

    // Start parsing
    let filterIndexStart: number = 0;
    let filterIndexEnd: number = line.length;

    // @@filter == Exception
    if (line.charCodeAt(0) === 64 /* '@' */ && line.charCodeAt(1) === 64 /* '@' */) {
      filterIndexStart += 2;
      mask = setBit(mask, NETWORK_FILTER_MASK.isException);
    }

    // filter$options == Options
    // ^     ^
    // |     |
    // |     optionsIndex
    // filterIndexStart
    const optionsIndex: number = line.lastIndexOf('$');
    if (optionsIndex !== -1) {
      // Parse options and set flags
      filterIndexEnd = optionsIndex;

      // --------------------------------------------------------------------- //
      // parseOptions
      // --------------------------------------------------------------------- //
      const options = line.slice(optionsIndex + 1).split(',');
      for (let i = 0; i < options.length; i += 1) {
        const rawOption = options[i];
        const negation = rawOption.charCodeAt(0) === 126 /* '~' */;
        let option = negation === true ? rawOption.slice(1) : rawOption;

        // Check for options: option=value1|value2
        let optionValue: string = '';
        const indexOfEqual: number = option.indexOf('=');
        if (indexOfEqual !== -1) {
          optionValue = option.slice(indexOfEqual + 1);
          option = option.slice(0, indexOfEqual);
        }

        switch (option) {
          case 'domain': {
            const optionValues: string[] = optionValue.split('|');
            const optDomainsArray: number[] = [];
            const optNotDomainsArray: number[] = [];

            for (let j = 0; j < optionValues.length; j += 1) {
              const value: string = optionValues[j];
              if (value) {
                if (value.charCodeAt(0) === 126 /* '~' */) {
                  optNotDomainsArray.push(fastHash(value.slice(1)));
                } else {
                  optDomainsArray.push(fastHash(value));
                }
              }
            }

            if (optDomainsArray.length > 0) {
              optDomains = new Uint32Array(optDomainsArray).sort();
            }

            if (optNotDomainsArray.length > 0) {
              optNotDomains = new Uint32Array(optNotDomainsArray).sort();
            }

            break;
          }
          case 'badfilter':
            mask = setBit(mask, NETWORK_FILTER_MASK.isBadFilter);
            break;
          case 'important':
            // Note: `negation` should always be `false` here.
            if (negation) {
              return null;
            }

            mask = setBit(mask, NETWORK_FILTER_MASK.isImportant);
            break;
          case 'match-case':
            // Note: `negation` should always be `false` here.
            if (negation) {
              return null;
            }

            mask = setBit(mask, NETWORK_FILTER_MASK.matchCase);
            break;
          case '3p':
          case 'third-party':
            if (negation) {
              // ~third-party means we should clear the flag
              mask = clearBit(mask, NETWORK_FILTER_MASK.thirdParty);
            } else {
              // third-party means ~first-party
              mask = clearBit(mask, NETWORK_FILTER_MASK.firstParty);
            }
            break;
          case '1p':
          case 'first-party':
            if (negation) {
              // ~first-party means we should clear the flag
              mask = clearBit(mask, NETWORK_FILTER_MASK.firstParty);
            } else {
              // first-party means ~third-party
              mask = clearBit(mask, NETWORK_FILTER_MASK.thirdParty);
            }
            break;
          case 'fuzzy':
            mask = setBit(mask, NETWORK_FILTER_MASK.fuzzyMatch);
            break;
          case 'collapse':
            break;
          case 'redirect':
            // Negation of redirection doesn't make sense
            if (negation) {
              return null;
            }

            // Ignore this filter if no redirection resource is specified
            if (optionValue.length === 0) {
              return null;
            }

            redirect = optionValue;
            break;
          case 'csp':
            mask = setBit(mask, NETWORK_FILTER_MASK.isCSP);
            if (optionValue.length > 0) {
              csp = optionValue;
            }
            break;
          case 'elemhide':
          case 'generichide':
            mask = setBit(mask, NETWORK_FILTER_MASK.isGenericHide);
            break;
          default: {
            // Handle content type options separatly
            let optionMask: number = 0;
            switch (option) {
              case 'image':
                optionMask = NETWORK_FILTER_MASK.fromImage;
                break;
              case 'media':
                optionMask = NETWORK_FILTER_MASK.fromMedia;
                break;
              case 'object':
                optionMask = NETWORK_FILTER_MASK.fromObject;
                break;
              case 'object-subrequest':
                optionMask = NETWORK_FILTER_MASK.fromObject;
                break;
              case 'other':
                optionMask = NETWORK_FILTER_MASK.fromOther;
                break;
              case 'ping':
              case 'beacon':
                optionMask = NETWORK_FILTER_MASK.fromPing;
                break;
              case 'script':
                optionMask = NETWORK_FILTER_MASK.fromScript;
                break;
              case 'css':
              case 'stylesheet':
                optionMask = NETWORK_FILTER_MASK.fromStylesheet;
                break;
              case 'subdocument':
                optionMask = NETWORK_FILTER_MASK.fromSubdocument;
                break;
              case 'xmlhttprequest':
              case 'xhr':
                optionMask = NETWORK_FILTER_MASK.fromXmlHttpRequest;
                break;
              case 'websocket':
                optionMask = NETWORK_FILTER_MASK.fromWebsocket;
                break;
              case 'font':
                optionMask = NETWORK_FILTER_MASK.fromFont;
                break;
              default:
                // Disable this filter if we don't support all the options
                return null;
            }

            // We got a valid cpt option, update mask
            if (negation) {
              cptMaskNegative = clearBit(cptMaskNegative, optionMask);
            } else {
              cptMaskPositive = setBit(cptMaskPositive, optionMask);
            }
            break;
          }
        }
      }
      // End of option parsing
      // --------------------------------------------------------------------- //
    }

    if (cptMaskPositive === 0) {
      mask |= cptMaskNegative;
    } else if (cptMaskNegative === FROM_ANY) {
      mask |= cptMaskPositive;
    } else {
      mask |= cptMaskPositive & cptMaskNegative;
    }

    // Identify kind of pattern

    // Deal with hostname pattern
    if (line.charCodeAt(filterIndexEnd - 1) === 124 /* '|' */) {
      mask = setBit(mask, NETWORK_FILTER_MASK.isRightAnchor);
      filterIndexEnd -= 1;
    }

    if (line.charCodeAt(filterIndexStart) === 124 /* '|' */) {
      if (line.charCodeAt(filterIndexStart + 1) === 124 /* '|' */) {
        mask = setBit(mask, NETWORK_FILTER_MASK.isHostnameAnchor);
        filterIndexStart += 2;
      } else {
        mask = setBit(mask, NETWORK_FILTER_MASK.isLeftAnchor);
        filterIndexStart += 1;
      }
    }

    // const isRegex = checkIsRegex(line, filterIndexStart, filterIndexEnd);
    // mask = setNetworkMask(mask, NETWORK_FILTER_MASK.isRegex, isRegex);

    if (getBit(mask, NETWORK_FILTER_MASK.isHostnameAnchor)) {
      // Split at the first character which is not allowed in a hostname
      let firstSeparator = filterIndexStart;
      while (
        firstSeparator < filterIndexEnd &&
        isAllowedHostname(line.charCodeAt(firstSeparator)) === true
      ) {
        firstSeparator += 1;
      }

      // No separator found so hostname has full length
      if (firstSeparator === filterIndexEnd) {
        hostname = line.slice(filterIndexStart, filterIndexEnd);
        filterIndexStart = filterIndexEnd;
        // mask = setBit(mask, NETWORK_FILTER_MASK.isLeftAnchor);
      } else {
        // Found a separator
        hostname = line.slice(filterIndexStart, firstSeparator);
        filterIndexStart = firstSeparator;
        const separatorCode = line.charCodeAt(firstSeparator);

        if (separatorCode === 94 /* '^' */) {
          // If the only symbol remaining for the selector is '^' then ignore it
          // but set the filter as right anchored since there should not be any
          // other label on the right
          if (filterIndexEnd - filterIndexStart === 1) {
            filterIndexStart = filterIndexEnd;
            mask = setBit(mask, NETWORK_FILTER_MASK.isRightAnchor);
          } else {
            mask = setBit(mask, NETWORK_FILTER_MASK.isRegex);
            mask = setBit(mask, NETWORK_FILTER_MASK.isLeftAnchor);
          }
        } else if (separatorCode === 42 /* '*' */) {
          mask = setBit(mask, NETWORK_FILTER_MASK.isRegex);
        } else {
          mask = setBit(mask, NETWORK_FILTER_MASK.isLeftAnchor);
        }
      }
    }

    // Remove trailing '*'
    if (
      filterIndexEnd - filterIndexStart > 0 &&
      line.charCodeAt(filterIndexEnd - 1) === 42 /* '*' */
    ) {
      filterIndexEnd -= 1;
    }

    // Remove leading '*' if the filter is not hostname anchored.
    if (
      filterIndexEnd - filterIndexStart > 0 &&
      line.charCodeAt(filterIndexStart) === 42 /* '*' */
    ) {
      mask = clearBit(mask, NETWORK_FILTER_MASK.isLeftAnchor);
      filterIndexStart += 1;
    }

    // Transform filters on protocol (http, https, ws)
    if (getBit(mask, NETWORK_FILTER_MASK.isLeftAnchor)) {
      if (
        filterIndexEnd - filterIndexStart === 5 &&
        fastStartsWithFrom(line, 'ws://', filterIndexStart)
      ) {
        mask = setBit(mask, NETWORK_FILTER_MASK.fromWebsocket);
        mask = clearBit(mask, NETWORK_FILTER_MASK.isLeftAnchor);
        filterIndexStart = filterIndexEnd;
      } else if (
        filterIndexEnd - filterIndexStart === 7 &&
        fastStartsWithFrom(line, 'http://', filterIndexStart)
      ) {
        mask = setBit(mask, NETWORK_FILTER_MASK.fromHttp);
        mask = clearBit(mask, NETWORK_FILTER_MASK.fromHttps);
        mask = clearBit(mask, NETWORK_FILTER_MASK.isLeftAnchor);
        filterIndexStart = filterIndexEnd;
      } else if (
        filterIndexEnd - filterIndexStart === 8 &&
        fastStartsWithFrom(line, 'https://', filterIndexStart)
      ) {
        mask = setBit(mask, NETWORK_FILTER_MASK.fromHttps);
        mask = clearBit(mask, NETWORK_FILTER_MASK.fromHttp);
        mask = clearBit(mask, NETWORK_FILTER_MASK.isLeftAnchor);
        filterIndexStart = filterIndexEnd;
      } else if (
        filterIndexEnd - filterIndexStart === 8 &&
        fastStartsWithFrom(line, 'http*://', filterIndexStart)
      ) {
        mask = setBit(mask, NETWORK_FILTER_MASK.fromHttps);
        mask = setBit(mask, NETWORK_FILTER_MASK.fromHttp);
        mask = clearBit(mask, NETWORK_FILTER_MASK.isLeftAnchor);
        filterIndexStart = filterIndexEnd;
      }
    }

    let filter: string | undefined;
    if (filterIndexEnd - filterIndexStart > 0) {
      filter = line.slice(filterIndexStart, filterIndexEnd).toLowerCase();
      mask = setNetworkMask(mask, NETWORK_FILTER_MASK.isUnicode, hasUnicode(filter));
<<<<<<< HEAD
      mask = setNetworkMask(
        mask,
        NETWORK_FILTER_MASK.isRegex,
        checkIsRegex(filter, 0, filter.length),
      );

      if (hasUnicode(filter)) {
        return null;
=======
      if (getBit(mask, NETWORK_FILTER_MASK.isRegex) === false) {
        mask = setNetworkMask(
          mask,
          NETWORK_FILTER_MASK.isRegex,
          checkIsRegex(filter, 0, filter.length),
        );
>>>>>>> b889ecfb
      }
    }

    // TODO
    // - ignore hostname anchor is not hostname provided

    if (hostname !== undefined) {
      if (getBit(mask, NETWORK_FILTER_MASK.isHostnameAnchor) && fastStartsWith(hostname, 'www.')) {
        hostname = hostname.slice(4);
      }
      hostname = hostname.toLowerCase();
      if (hasUnicode(hostname)) {
        mask = setNetworkMask(mask, NETWORK_FILTER_MASK.isUnicode, true);
        hostname = toASCII(hostname);
      }
    }

    return new NetworkFilter({
      csp,
      filter,
      hostname,
      mask,
      optDomains,
      optNotDomains,
      rawLine: debug === true ? line : undefined,
      redirect,
    });
  }

  /**
   * Deserialize network filters. The code accessing the buffer should be
   * symetrical to the one in `serializeNetworkFilter`.
   */
  public static deserialize(buffer: StaticDataView): NetworkFilter {
    const mask = buffer.getUint32();
    const optionalParts = buffer.getUint8();
    const isUnicode = getBit(mask, NETWORK_FILTER_MASK.isUnicode);

    // The order of these statements is important. Since `buffer.getX()` will
    // internally increment the position of next byte to read, they need to be
    // retrieved in the exact same order they were serialized (check
    // `serializeNetworkFilter`).
    return new NetworkFilter({
      // Mandatory field
      mask,

      // Optional parts
      csp: (optionalParts & 1) === 1 ? buffer.getNetworkCSP() : undefined,
      filter:
        (optionalParts & 2) === 2
          ? isUnicode
            ? buffer.getUTF8()
            : buffer.getNetworkFilter()
          : undefined,
      hostname: (optionalParts & 4) === 4 ? buffer.getNetworkHostname() : undefined,
      optDomains: (optionalParts & 8) === 8 ? buffer.getUint32Array() : undefined,
      optNotDomains: (optionalParts & 16) === 16 ? buffer.getUint32Array() : undefined,
      rawLine:
        (optionalParts & 32) === 32
          ? isUnicode
            ? buffer.getUTF8()
            : buffer.getASCII()
          : undefined,
      redirect: (optionalParts & 64) === 64 ? buffer.getNetworkRedirect() : undefined,
    });
  }

  public readonly mask: number;
  public readonly filter?: string;
  public readonly optDomains?: Uint32Array;
  public readonly optNotDomains?: Uint32Array;
  public readonly redirect?: string;
  public readonly hostname?: string;
  public readonly csp?: string;

  // Set only in debug mode
  public rawLine?: string;

  // Lazy attributes
  public id?: number;
  private fuzzySignature?: Uint32Array;
  private regex?: RegExp;

  constructor({
    csp,
    filter,
    hostname,
    mask,
    optDomains,
    optNotDomains,
    rawLine,
    redirect,
    regex,
  }: { mask: number; regex?: RegExp } & Partial<NetworkFilter>) {
    this.csp = csp;
    this.filter = filter;
    this.hostname = hostname;
    this.mask = mask;
    this.optDomains = optDomains;
    this.optNotDomains = optNotDomains;
    this.rawLine = rawLine;
    this.redirect = redirect;
    this.regex = regex;
  }

  public isCosmeticFilter() {
    return false;
  }
  public isNetworkFilter() {
    return true;
  }

  public match(request: Request): boolean {
    return checkOptions(this, request) && checkPattern(this, request);
  }

  /**
   * To allow for a more compact representation of network filters, the
   * representation is composed of a mandatory header, and some optional
   *
   * Header:
   * =======
   *
   *  | opt | mask
   *     8     32
   *
   * For an empty filter having no pattern, hostname, the minimum size is: 42 bits.
   *
   * Then for each optional part (filter, hostname optDomains, optNotDomains,
   * redirect), it takes 16 bits for the length of the string + the length of the
   * string in bytes.
   *
   * The optional parts are written in order of there number of occurrence in the
   * filter list used by the adblocker. The most common being `hostname`, then
   * `filter`, `optDomains`, `optNotDomains`, `redirect`.
   *
   * Example:
   * ========
   *
   * @@||cliqz.com would result in a serialized version:
   *
   * | 1 | mask | 9 | c | l | i | q | z | . | c | o | m  (16 bytes)
   *
   * In this case, the serialized version is actually bigger than the original
   * filter, but faster to deserialize. In the future, we could optimize the
   * representation to compact small filters better.
   *
   * Ideas:
   *  * variable length encoding for the mask (if not option, take max 1 byte).
   *  * first byte could contain the mask as well if small enough.
   *  * when packing ascii string, store several of them in each byte.
   */
  public serialize(buffer: StaticDataView): void {
    buffer.pushUint32(this.mask);

    const index = buffer.getPos();
    buffer.pushUint8(0);

    // This bit-mask indicates which optional parts of the filter were serialized.
    let optionalParts = 0;

    if (this.csp !== undefined) {
      optionalParts |= 1;
      buffer.pushNetworkCSP(this.csp);
    }

    if (this.filter !== undefined) {
      optionalParts |= 2;
      if (this.isUnicode()) {
        buffer.pushUTF8(this.filter);
      } else {
        buffer.pushNetworkFilter(this.filter);
      }
    }

    if (this.hostname !== undefined) {
      optionalParts |= 4;
      buffer.pushNetworkHostname(this.hostname);
    }

    if (this.optDomains) {
      optionalParts |= 8;
      buffer.pushUint32Array(this.optDomains);
    }

    if (this.optNotDomains !== undefined) {
      optionalParts |= 16;
      buffer.pushUint32Array(this.optNotDomains);
    }

    if (this.rawLine !== undefined) {
      optionalParts |= 32;
      if (this.isUnicode()) {
        buffer.pushUTF8(this.rawLine);
      } else {
        buffer.pushASCII(this.rawLine);
      }
    }

    if (this.redirect !== undefined) {
      optionalParts |= 64;
      buffer.pushNetworkRedirect(this.redirect);
    }

    buffer.setByte(index, optionalParts);
  }

  public getSerializedSize(): number {
    let estimate: number = 4 + 1; // mask = 4 bytes // optional parts = 1 byte

    if (this.csp !== undefined) {
      estimate += StaticDataView.sizeOfASCII(this.csp);
    }

    if (this.filter !== undefined) {
      if (this.isUnicode()) {
        estimate += StaticDataView.sizeOfUTF8(this.filter);
      } else {
        estimate += StaticDataView.sizeOfASCII(this.filter);
      }
    }

    if (this.hostname !== undefined) {
      estimate += StaticDataView.sizeOfASCII(this.hostname);
    }

    if (this.optDomains !== undefined) {
      estimate += StaticDataView.sizeOfUint32Array(this.optDomains);
    }

    if (this.optNotDomains !== undefined) {
      estimate += StaticDataView.sizeOfUint32Array(this.optNotDomains);
    }

    if (this.rawLine !== undefined) {
      if (this.isUnicode()) {
        estimate += StaticDataView.sizeOfUTF8(this.rawLine);
      } else {
        estimate += StaticDataView.sizeOfASCII(this.rawLine);
      }
    }

    if (this.redirect !== undefined) {
      estimate += StaticDataView.sizeOfASCII(this.redirect);
    }

    return estimate;
  }

  /**
   * Tries to recreate the original representation of the filter (adblock
   * syntax) from the internal representation. If `rawLine` is set (when filters
   * are parsed in `debug` mode for example), then it is returned directly.
   * Otherwise, we try to stick as closely as possible to the original form;
   * there are things which cannot be recovered though, like domains options
   * of which only hashes are stored.
   */
  public toString() {
    if (this.rawLine !== undefined) {
      return this.rawLine;
    }

    let filter = '';

    if (this.isException()) {
      filter += '@@';
    }

    if (this.isHostnameAnchor()) {
      filter += '||';
    }

    if (this.isLeftAnchor()) {
      filter += '|';
    }

    if (this.hasHostname()) {
      filter += this.getHostname();
      filter += '^';
    }

    if (!this.isRegex()) {
      filter += this.getFilter();
    } else {
      // Visualize the compiled regex
      filter += this.getRegex().source;
    }

    // Options
    const options: string[] = [];

    if (!this.fromAny()) {
      const numberOfCptOptions = bitCount(this.getCptMask());
      const numberOfNegatedOptions = bitCount(FROM_ANY) - numberOfCptOptions;

      if (numberOfNegatedOptions < numberOfCptOptions) {
        if (!this.fromImage()) {
          options.push('~image');
        }
        if (!this.fromMedia()) {
          options.push('~media');
        }
        if (!this.fromObject()) {
          options.push('~object');
        }
        if (!this.fromOther()) {
          options.push('~other');
        }
        if (!this.fromPing()) {
          options.push('~ping');
        }
        if (!this.fromScript()) {
          options.push('~script');
        }
        if (!this.fromStylesheet()) {
          options.push('~stylesheet');
        }
        if (!this.fromSubdocument()) {
          options.push('~subdocument');
        }
        if (!this.fromWebsocket()) {
          options.push('~websocket');
        }
        if (!this.fromXmlHttpRequest()) {
          options.push('~xmlhttprequest');
        }
        if (!this.fromFont()) {
          options.push('~font');
        }
      } else {
        if (this.fromImage()) {
          options.push('image');
        }
        if (this.fromMedia()) {
          options.push('media');
        }
        if (this.fromObject()) {
          options.push('object');
        }
        if (this.fromOther()) {
          options.push('other');
        }
        if (this.fromPing()) {
          options.push('ping');
        }
        if (this.fromScript()) {
          options.push('script');
        }
        if (this.fromStylesheet()) {
          options.push('stylesheet');
        }
        if (this.fromSubdocument()) {
          options.push('subdocument');
        }
        if (this.fromWebsocket()) {
          options.push('websocket');
        }
        if (this.fromXmlHttpRequest()) {
          options.push('xmlhttprequest');
        }
        if (this.fromFont()) {
          options.push('font');
        }
      }
    }

    if (this.isFuzzy()) {
      options.push('fuzzy');
    }

    if (this.isImportant()) {
      options.push('important');
    }

    if (this.isRedirect()) {
      options.push(`redirect=${this.getRedirect()}`);
    }

    if (this.isCSP()) {
      options.push(`csp=${this.csp}`);
    }

    if (this.isGenericHide()) {
      options.push('generichide');
    }

    if (this.firstParty() !== this.thirdParty()) {
      if (this.firstParty()) {
        options.push('first-party');
      }
      if (this.thirdParty()) {
        options.push('third-party');
      }
    }

    if (this.hasOptDomains() || this.hasOptNotDomains()) {
      options.push('domain=<hashed>');
    }

    if (this.isBadFilter()) {
      options.push('badfilter');
    }

    if (options.length > 0) {
      filter += `$${options.join(',')}`;
    }

    if (this.isRightAnchor()) {
      filter += '|';
    }

    return filter;
  }

  // Public API (Read-Only)
  public getIdWithoutBadFilter(): number {
    // This method computes the id ignoring the $badfilter option (which will
    // correspond to the ID of filters being discarded). This allows us to
    // eliminate bad filters by comparing IDs, which is more robust and faster
    // than string comparison.
    return computeFilterId(
      this.csp,
      this.mask & ~NETWORK_FILTER_MASK.isBadFilter,
      this.filter,
      this.hostname,
      this.optDomains,
      this.optNotDomains,
    );
  }

  public getId(): number {
    if (this.id === undefined) {
      this.id = computeFilterId(
        this.csp,
        this.mask,
        this.filter,
        this.hostname,
        this.optDomains,
        this.optNotDomains,
      );
    }
    return this.id;
  }

  public hasFilter(): boolean {
    return this.filter !== undefined;
  }

  public hasOptNotDomains(): boolean {
    return this.optNotDomains !== undefined;
  }

  public getOptNotDomains(): Uint32Array {
    return this.optNotDomains || EMPTY_ARRAY;
  }

  public hasOptDomains(): boolean {
    return this.optDomains !== undefined;
  }

  public getOptDomains(): Uint32Array {
    return this.optDomains || EMPTY_ARRAY;
  }

  public getMask(): number {
    return this.mask;
  }

  public getCptMask(): number {
    return this.getMask() & FROM_ANY;
  }

  public isRedirect(): boolean {
    return this.redirect !== undefined;
  }

  public getRedirect(): string {
    return this.redirect || '';
  }

  public hasHostname(): boolean {
    return this.hostname !== undefined;
  }

  public getHostname(): string {
    return this.hostname || '';
  }

  public getFilter(): string {
    return this.filter || '';
  }

  public getRegex(): RegExp {
    if (this.regex === undefined) {
      this.regex =
        this.filter !== undefined && this.isRegex()
          ? compileRegex(this.filter, this.isRightAnchor(), this.isLeftAnchor())
          : MATCH_ALL;
    }
    return this.regex;
  }

  public getFuzzySignature(): Uint32Array {
    if (this.fuzzySignature === undefined) {
      this.fuzzySignature =
        this.filter !== undefined && this.isFuzzy()
          ? createFuzzySignature(this.filter)
          : EMPTY_ARRAY;
    }
    return this.fuzzySignature;
  }

  public getTokens(): Uint32Array[] {
    TOKENS_BUFFER.seekZero();

    // If there is only one domain and no domain negation, we also use this
    // domain as a token.
    if (
      this.optDomains !== undefined &&
      this.optNotDomains === undefined &&
      this.optDomains.length === 1
    ) {
      TOKENS_BUFFER.push(this.optDomains[0]);
    }

    // Get tokens from filter
    if (this.filter !== undefined) {
      const skipLastToken = this.isPlain() && !this.isRightAnchor() && !this.isFuzzy();
      const skipFirstToken = this.isRightAnchor();
      tokenizeFilterInPlace(this.filter, skipFirstToken, skipLastToken, TOKENS_BUFFER);
    }

    // Append tokens from hostname, if any
    if (this.hostname !== undefined) {
      tokenizeInPlace(this.hostname, TOKENS_BUFFER);
    }

    // If we got no tokens for the filter/hostname part, then we will dispatch
    // this filter in multiple buckets based on the domains option.
    if (
      TOKENS_BUFFER.pos === 0 &&
      this.optDomains !== undefined &&
      this.optNotDomains === undefined
    ) {
      const result: Uint32Array[] = [];
      for (let i = 0; i < this.optDomains.length; i += 1) {
        result.push(new Uint32Array([this.optDomains[i]]));
      }
      return result;
    }

    // Add optional token for protocol
    if (this.fromHttp() === true && this.fromHttps() === false) {
      TOKENS_BUFFER.push(HTTP_HASH);
    } else if (this.fromHttps() === true && this.fromHttp() === false) {
      TOKENS_BUFFER.push(HTTPS_HASH);
    }

    return [TOKENS_BUFFER.slice()];
  }

  /**
   * Check if this filter should apply to a request with this content type.
   */
  public isCptAllowed(cpt: RequestType): boolean {
    const mask = CPT_TO_MASK[cpt];
    if (mask !== undefined) {
      return getBit(this.mask, mask);
    }

    // If content type is not supported (or not specified), we return `true`
    // only if the filter does not specify any resource type.
    return this.fromAny();
  }

  public isFuzzy() {
    return getBit(this.mask, NETWORK_FILTER_MASK.fuzzyMatch);
  }

  public isException() {
    return getBit(this.mask, NETWORK_FILTER_MASK.isException);
  }

  public isHostnameAnchor() {
    return getBit(this.mask, NETWORK_FILTER_MASK.isHostnameAnchor);
  }

  public isRightAnchor() {
    return getBit(this.mask, NETWORK_FILTER_MASK.isRightAnchor);
  }

  public isLeftAnchor() {
    return getBit(this.mask, NETWORK_FILTER_MASK.isLeftAnchor);
  }

  public matchCase() {
    return getBit(this.mask, NETWORK_FILTER_MASK.matchCase);
  }

  public isImportant() {
    return getBit(this.mask, NETWORK_FILTER_MASK.isImportant);
  }

  public isRegex() {
    return getBit(this.mask, NETWORK_FILTER_MASK.isRegex);
  }

  public isPlain() {
    return !getBit(this.mask, NETWORK_FILTER_MASK.isRegex);
  }

  public isCSP() {
    return getBit(this.mask, NETWORK_FILTER_MASK.isCSP);
  }

  public isGenericHide() {
    return getBit(this.mask, NETWORK_FILTER_MASK.isGenericHide);
  }

  public isBadFilter() {
    return getBit(this.mask, NETWORK_FILTER_MASK.isBadFilter);
  }

  public isUnicode() {
    return getBit(this.mask, NETWORK_FILTER_MASK.isUnicode);
  }

  public fromAny() {
    return this.getCptMask() === FROM_ANY;
  }

  public thirdParty() {
    return getBit(this.mask, NETWORK_FILTER_MASK.thirdParty);
  }

  public firstParty() {
    return getBit(this.mask, NETWORK_FILTER_MASK.firstParty);
  }

  public fromImage() {
    return getBit(this.mask, NETWORK_FILTER_MASK.fromImage);
  }

  public fromMedia() {
    return getBit(this.mask, NETWORK_FILTER_MASK.fromMedia);
  }

  public fromObject() {
    return getBit(this.mask, NETWORK_FILTER_MASK.fromObject);
  }

  public fromOther() {
    return getBit(this.mask, NETWORK_FILTER_MASK.fromOther);
  }

  public fromPing() {
    return getBit(this.mask, NETWORK_FILTER_MASK.fromPing);
  }

  public fromScript() {
    return getBit(this.mask, NETWORK_FILTER_MASK.fromScript);
  }

  public fromStylesheet() {
    return getBit(this.mask, NETWORK_FILTER_MASK.fromStylesheet);
  }

  public fromSubdocument() {
    return getBit(this.mask, NETWORK_FILTER_MASK.fromSubdocument);
  }

  public fromWebsocket() {
    return getBit(this.mask, NETWORK_FILTER_MASK.fromWebsocket);
  }

  public fromHttp() {
    return getBit(this.mask, NETWORK_FILTER_MASK.fromHttp);
  }

  public fromHttps() {
    return getBit(this.mask, NETWORK_FILTER_MASK.fromHttps);
  }

  public fromXmlHttpRequest() {
    return getBit(this.mask, NETWORK_FILTER_MASK.fromXmlHttpRequest);
  }

  public fromFont() {
    return getBit(this.mask, NETWORK_FILTER_MASK.fromFont);
  }
}

// ---------------------------------------------------------------------------
// Filter parsing
// ---------------------------------------------------------------------------

function setNetworkMask(mask: number, m: number, value: boolean): number {
  if (value === true) {
    return setBit(mask, m);
  }

  return clearBit(mask, m);
}

/**
 * Check if the sub-string contained between the indices start and end is a
 * regex filter (it contains a '*' or '^' char).
 */
function checkIsRegex(filter: string, start: number, end: number): boolean {
  const indexOfSeparator = filter.indexOf('^', start);
  if (indexOfSeparator !== -1 && indexOfSeparator < end) {
    return true;
  }

  const indexOfWildcard = filter.indexOf('*', start);
  return indexOfWildcard !== -1 && indexOfWildcard < end;
}

/**
 * Handle hostname anchored filters, given 'hostname' from ||hostname and
 * request's hostname, check if there is a match. This is tricky because filters
 * authors rely and different assumption. We can have prefix of suffix matches
 * of anchor.
 */
export function isAnchoredByHostname(filterHostname: string, hostname: string): boolean {
  // Corner-case, if `filterHostname` is empty, then it's a match
  if (filterHostname.length === 0) {
    return true;
  }

  // `filterHostname` cannot be longer than actual hostname
  if (filterHostname.length > hostname.length) {
    return false;
  }

  // If they have the same length, they should be equal
  if (filterHostname.length === hostname.length) {
    return filterHostname === hostname;
  }

  // Check if `filterHostname` appears anywhere in `hostname`
  const matchIndex = hostname.indexOf(filterHostname);

  // No match
  if (matchIndex === -1) {
    return false;
  }

  // `filterHostname` is a prefix of `hostname` and needs to match full a label.
  //
  // Examples (filterHostname, hostname):
  //   * (foo, foo.com)
  //   * (sub.foo, sub.foo.com)
  if (matchIndex === 0) {
    return (
      hostname.charCodeAt(filterHostname.length) === 46 ||
      filterHostname.charCodeAt(filterHostname.length - 1) === 46
    );
  }

  // `filterHostname` is a suffix of `hostname`.
  //
  // Examples (filterHostname, hostname):
  //    * (foo.com, sub.foo.com)
  //    * (com, foo.com)
  if (hostname.length === matchIndex + filterHostname.length) {
    return hostname.charCodeAt(matchIndex - 1) === 46 || filterHostname.charCodeAt(0) === 46;
  }

  // `filterHostname` is infix of `hostname` and needs match full labels
  return (
    (hostname.charCodeAt(filterHostname.length) === 46 ||
      filterHostname.charCodeAt(filterHostname.length - 1) === 46) &&
    (hostname.charCodeAt(matchIndex - 1) === 46 || filterHostname.charCodeAt(0) === 46)
  );
}

function getUrlAfterHostname(url: string, hostname: string): string {
  return url.slice(url.indexOf(hostname) + hostname.length);
}

// pattern$fuzzy
function checkPatternFuzzyFilter(filter: NetworkFilter, request: Request) {
  const signature = filter.getFuzzySignature();
  const requestSignature = request.getFuzzySignature();

  if (signature.length > requestSignature.length) {
    return false;
  }

  let lastIndex = 0;
  for (let i = 0; i < signature.length; i += 1) {
    const c = signature[i];
    // Find the occurrence of `c` in `requestSignature`
    const j = requestSignature.indexOf(c, lastIndex);
    if (j === -1) {
      return false;
    }
    lastIndex = j + 1;
  }

  return true;
}

// pattern
function checkPatternPlainFilter(filter: NetworkFilter, request: Request): boolean {
  if (filter.hasFilter() === false) {
    return true;
  }

  return request.url.indexOf(filter.getFilter()) !== -1;
}

// pattern|
function checkPatternRightAnchorFilter(filter: NetworkFilter, request: Request): boolean {
  return request.url.endsWith(filter.getFilter());
}

// |pattern
function checkPatternLeftAnchorFilter(filter: NetworkFilter, request: Request): boolean {
  return fastStartsWith(request.url, filter.getFilter());
}

// |pattern|
function checkPatternLeftRightAnchorFilter(filter: NetworkFilter, request: Request): boolean {
  return request.url === filter.getFilter();
}

// pattern*^
function checkPatternRegexFilter(
  filter: NetworkFilter,
  request: Request,
  startFrom: number = 0,
): boolean {
  let url = request.url;
  if (startFrom > 0) {
    url = url.slice(startFrom);
  }
  return filter.getRegex().test(url);
}

// ||pattern*^
function checkPatternHostnameAnchorRegexFilter(filter: NetworkFilter, request: Request): boolean {
  const url = request.url;
  const hostname = request.hostname;
  const filterHostname = filter.getHostname();
  if (isAnchoredByHostname(filterHostname, hostname)) {
    return checkPatternRegexFilter(
      filter,
      request,
      url.indexOf(filterHostname) + filterHostname.length,
    );
  }

  return false;
}

// ||pattern|
function checkPatternHostnameRightAnchorFilter(filter: NetworkFilter, request: Request): boolean {
  const filterHostname = filter.getHostname();
  const requestHostname = request.hostname;
  if (isAnchoredByHostname(filterHostname, requestHostname)) {
    if (filter.hasFilter() === false) {
      // In this specific case it means that the specified hostname should match
      // at the end of the hostname of the request. This allows to prevent false
      // positive like ||foo.bar which would match https://foo.bar.baz where
      // ||foo.bar^ would not.
      return (
        filterHostname.length === requestHostname.length ||
        requestHostname.endsWith(filterHostname)
      );
    } else {
      return checkPatternRightAnchorFilter(filter, request);
    }
  }

  return false;
}

// |||pattern|
function checkPatternHostnameLeftRightAnchorFilter(
  filter: NetworkFilter,
  request: Request,
): boolean {
  if (isAnchoredByHostname(filter.getHostname(), request.hostname)) {
    // Since this is not a regex, the filter pattern must follow the hostname
    // with nothing in between. So we extract the part of the URL following
    // after hostname and will perform the matching on it.
    const urlAfterHostname = getUrlAfterHostname(request.url, filter.getHostname());

    // Since it must follow immediatly after the hostname and be a suffix of
    // the URL, we conclude that filter must be equal to the part of the
    // url following the hostname.
    return filter.getFilter() === urlAfterHostname;
  }

  return false;
}

// ||pattern + left-anchor => This means that a plain pattern needs to appear
// exactly after the hostname, with nothing in between.
function checkPatternHostnameLeftAnchorFilter(filter: NetworkFilter, request: Request): boolean {
  const filterHostname = filter.getHostname();
  if (isAnchoredByHostname(filterHostname, request.hostname)) {
    // Since this is not a regex, the filter pattern must follow the hostname
    // with nothing in between. So we extract the part of the URL following
    // after hostname and will perform the matching on it.
    return fastStartsWithFrom(
      request.url,
      filter.getFilter(),
      request.url.indexOf(filterHostname) + filterHostname.length,
    );
  }

  return false;
}

// ||pattern
function checkPatternHostnameAnchorFilter(filter: NetworkFilter, request: Request): boolean {
  const filterHostname = filter.getHostname();
  if (isAnchoredByHostname(filterHostname, request.hostname)) {
    if (filter.hasFilter() === false) {
      return true;
    }

    // We consider this a match if the plain patter (i.e.: filter) appears anywhere.
    return (
      request.url.indexOf(
        filter.getFilter(),
        request.url.indexOf(filterHostname) + filterHostname.length,
      ) !== -1
    );
  }

  return false;
}

// ||pattern$fuzzy
function checkPatternHostnameAnchorFuzzyFilter(filter: NetworkFilter, request: Request) {
  if (isAnchoredByHostname(filter.getHostname(), request.hostname)) {
    return checkPatternFuzzyFilter(filter, request);
  }

  return false;
}

/**
 * Specialize a network filter depending on its type. It allows for more
 * efficient matching function.
 */
function checkPattern(filter: NetworkFilter, request: Request): boolean {
  if (filter.isHostnameAnchor()) {
    if (filter.isRegex()) {
      return checkPatternHostnameAnchorRegexFilter(filter, request);
    } else if (filter.isRightAnchor() && filter.isLeftAnchor()) {
      return checkPatternHostnameLeftRightAnchorFilter(filter, request);
    } else if (filter.isRightAnchor()) {
      return checkPatternHostnameRightAnchorFilter(filter, request);
    } else if (filter.isFuzzy()) {
      return checkPatternHostnameAnchorFuzzyFilter(filter, request);
    } else if (filter.isLeftAnchor()) {
      return checkPatternHostnameLeftAnchorFilter(filter, request);
    }
    return checkPatternHostnameAnchorFilter(filter, request);
  } else if (filter.isRegex()) {
    return checkPatternRegexFilter(filter, request);
  } else if (filter.isLeftAnchor() && filter.isRightAnchor()) {
    return checkPatternLeftRightAnchorFilter(filter, request);
  } else if (filter.isLeftAnchor()) {
    return checkPatternLeftAnchorFilter(filter, request);
  } else if (filter.isRightAnchor()) {
    return checkPatternRightAnchorFilter(filter, request);
  } else if (filter.isFuzzy()) {
    return checkPatternFuzzyFilter(filter, request);
  }

  return checkPatternPlainFilter(filter, request);
}

function checkOptions(filter: NetworkFilter, request: Request): boolean {
  // We first discard requests based on type, protocol and party. This is really
  // cheap and should be done first.
  if (
    filter.isCptAllowed(request.type) === false ||
    (request.isHttps === true && filter.fromHttps() === false) ||
    (request.isHttp === true && filter.fromHttp() === false) ||
    (!filter.firstParty() && request.isFirstParty === true) ||
    (!filter.thirdParty() && request.isThirdParty === true)
  ) {
    return false;
  }

  // Source URL must be among these domains to match
  if (filter.hasOptDomains()) {
    const optDomains = filter.getOptDomains();
    if (
      binLookup(optDomains, request.sourceHostnameHash) === false &&
      binLookup(optDomains, request.sourceDomainHash) === false
    ) {
      return false;
    }
  }

  // Source URL must not be among these domains to match
  if (filter.hasOptNotDomains()) {
    const optNotDomains = filter.getOptNotDomains();
    if (
      binLookup(optNotDomains, request.sourceHostnameHash) === true ||
      binLookup(optNotDomains, request.sourceDomainHash) === true
    ) {
      return false;
    }
  }

  return true;
}<|MERGE_RESOLUTION|>--- conflicted
+++ resolved
@@ -528,23 +528,12 @@
     if (filterIndexEnd - filterIndexStart > 0) {
       filter = line.slice(filterIndexStart, filterIndexEnd).toLowerCase();
       mask = setNetworkMask(mask, NETWORK_FILTER_MASK.isUnicode, hasUnicode(filter));
-<<<<<<< HEAD
-      mask = setNetworkMask(
-        mask,
-        NETWORK_FILTER_MASK.isRegex,
-        checkIsRegex(filter, 0, filter.length),
-      );
-
-      if (hasUnicode(filter)) {
-        return null;
-=======
       if (getBit(mask, NETWORK_FILTER_MASK.isRegex) === false) {
         mask = setNetworkMask(
           mask,
           NETWORK_FILTER_MASK.isRegex,
           checkIsRegex(filter, 0, filter.length),
         );
->>>>>>> b889ecfb
       }
     }
 
