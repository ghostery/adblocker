--- conflicted
+++ resolved
@@ -69,8 +69,6 @@
     });
   });
 
-<<<<<<< HEAD
-=======
   describe('#pushUTF8', () => {
     const view = new StaticDataView(10000);
     const checkString = (str: string): void => {
@@ -127,7 +125,6 @@
     });
   });
 
->>>>>>> f9df691a
   describe('#getUint32ArrayView', () => {
     it('empty view', () => {
       const view = new StaticDataView(0);
